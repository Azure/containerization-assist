name: Coolstore Integration Test

on:
  workflow_dispatch:
  pull_request:

# ensure that only one workflow is running at a time per branch/pr by canceling in-progress runs
concurrency:
  group: ${{ github.workflow }}-${{ github.ref }}
  cancel-in-progress: true

jobs:
  setup:
    runs-on: ubuntu-latest
    steps:
      - name: Checkout container-copilot
        uses: actions/checkout@11bd71901bbe5b1630ceea73d27597364c9af683 # v4.2.2

      - name: Set up Go
        uses: actions/setup-go@0aaccfd150d50ccaeb58ebd88d36e91967a5f35b # v5.4.0
        with:
          go-version: '1.24'
      
      - name: Build container-copilot
        run: |
          go build -o container-copilot .
          
      - name: Upload binary
        uses: actions/upload-artifact@ea165f8d65b6e75b540449e92b4886f43607fa02 # v4.6.2
        with:
          name: container-copilot-binary
          path: container-copilot
          retention-days: 1

  test-run:
    needs: setup
    runs-on: ubuntu-latest
    strategy:
      max-parallel: 50
      matrix:
        test-repo:
          - Azure-Samples/containerize-and-deploy-Java-app-to-Azure
          # - Azure-Samples/open-liberty-on-aks
          - Azure/wildfly-container-quickstart
          - Mariemfakhreldein/e-commerce-app
          - N-Usha/java-on-aks-piggymetrics
          - SaiUpadhyayula/SpringAngularEcommerce
          # - Zaaim-Halim/java-EE-E-Commerce-Web-App
          - agoncal/agoncal-application-petstore-ee7
          - aws-samples/aws-codedeploy-sample-tomcat
          - chamilad/tomcat-hello-world
          - colinbut/monolith-enterprise-application
          - dhruvinrsoni/online-pizza-ordering-system
          - eNKay2408/Note-Taking
          # - jamesfalkner/jboss-daytrader
          - konveyor-ecosystem/coolstore
          # - kparent/jboss-helloworld
          # - oracle-samples/weblogic-examples
          # - shekhargulati/todoapp-forge
          - spring-petclinic/spring-petclinic-microservices
        test-number: [1, 2, 3, 4, 5]
      fail-fast: false
    
    steps:
      - name: Download container-copilot binary
        uses: actions/download-artifact@95815c38cf2ff2164869cbab79da8d1f422bc89e # v4.2.1
        with:
          name: container-copilot-binary
          path: ./
      
      - name: Make binary executable
        run: |
          chmod +x container-copilot
          sudo mv container-copilot /usr/local/bin/

      - name: Checkout Test Repo
        uses: actions/checkout@11bd71901bbe5b1630ceea73d27597364c9af683 # v4.2.2
        with:
          repository: ${{ matrix.test-repo }}
          path: test-repo

      - name: Setup Docker
        uses: docker/setup-buildx-action@b5ca514318bd6ebac0fb2aedd5d36ec1b5c232a2 # v3.10.0

      - name: Install Kind
        uses: helm/kind-action@a1b0e391336a6ee6713a0583f8c6240d70863de3 # v1.12.0
        with:
          install_only: true
      
      - name: Run Test ${{ matrix.test-number }}
        id: run_test
        continue-on-error: true
        env:
          AZURE_OPENAI_KEY: ${{ secrets.AZURE_OPENAI_KEY }}
          AZURE_OPENAI_ENDPOINT: ${{ secrets.AZURE_OPENAI_ENDPOINT }}
          AZURE_OPENAI_DEPLOYMENT_ID: ${{ secrets.AZURE_OPENAI_DEPLOYMENT_ID }}
        run: |
          cd test-repo
          
          # Make sure we have a place to store logs
          mkdir -p artifacts/logs
          
          # The success message we're looking for in the output
          SUCCESS_MESSAGE="Container deployment pipeline completed successfully!"
          
          # Start with a clean slate
          rm -f Dockerfile || true
          rm -rf manifests || true
          mkdir -p manifests
          
          # Run the test and save output
          REPO_NAME_WITHOUT_SLASH=$(echo "${{ matrix.test-repo }}" | sed 's|/|.|g' )
          RUN_NAME="$REPO_NAME_WITHOUT_SLASH#${{ matrix.test-number }}"
          #Output the run name for the next step
          echo "run_name=$RUN_NAME" >> $GITHUB_OUTPUT

          echo "Running container-copilot generate for test $RUN_NAME ..."
          container-copilot generate . > "artifacts/logs/run-${RUN_NAME}.log" 2>&1
          # Save the files it created for successful tests
          if [ -f "Dockerfile" ] || [ -d "manifests" ]; then
            [ -f Dockerfile ] && cp Dockerfile artifacts/ || echo "No Dockerfile created"
            [ -d manifests ] && [ "$(ls -A manifests)" ] && cp -r manifests/* artifacts/ || echo "No manifests created"
          fi
<<<<<<< HEAD

          if grep -q "context deadline exceeded" logs/run-${RUN_NAME}.log; then
            echo "❌ Test Run $RUN_NAME: Operation timed out - context deadline exceeded"
            echo "result=timeout" >> $GITHUB_OUTPUT
          elif grep -q "$SUCCESS_MESSAGE" "logs/run-${RUN_NAME}.log"; then
=======
          
          # Check if the success message is in the log file
          if grep -q "$SUCCESS_MESSAGE" "artifacts/logs/run-${RUN_NAME}.log"; then
>>>>>>> 2edc01c3
            echo "✅ Test Run $RUN_NAME PASSED - Found '$SUCCESS_MESSAGE'"
            echo "result=success" >> $GITHUB_OUTPUT
          else
            echo "❌ Test Run $RUN_NAME: FAILED - Did not find '$SUCCESS_MESSAGE'"
            echo "result=failure" >> $GITHUB_OUTPUT
          fi

      - name: Save result
        if: always()
        run: echo "${{ steps.run_test.outputs.result }}" > test-repo/artifacts/result.txt

      - name: Upload test artifacts
        uses: actions/upload-artifact@ea165f8d65b6e75b540449e92b4886f43607fa02 # v4.6.2
        if: always()
        with:
          name: cc-run-${{ steps.run_test.outputs.run_name }}
          path: test-repo/artifacts/
          retention-days: 14

  aggregate-results:
    needs: test-run
    runs-on: ubuntu-latest
    if: always()
    steps:
      - name: Download all results
        uses: actions/download-artifact@95815c38cf2ff2164869cbab79da8d1f422bc89e # v4.2.1
        with:
          pattern: cc-run-*
          path: results

      - name: Aggregate Test Results
        id: aggregate_results
        run: |
          tests_per_repo=5

          github_summary_table=""
          echo "## Container-Copilot Integration Test Results" > $GITHUB_STEP_SUMMARY
          echo "" >> $GITHUB_STEP_SUMMARY
          github_summary_table+="| Repo | Status | Success Rate | Passed | Failed | Timed Out |
          "
          github_summary_table+="| --- | --- | --- | --- | --- | --- |
          "

          # List repos without numbers
<<<<<<< HEAD

          export REPOS="$(ls results | grep -oP 'test-result-\K[^#]+' | uniq)"
=======
          export REPOS="$(ls results | grep -oP 'cc-run-\K[^#]+' | uniq)"  
>>>>>>> 2edc01c3
          echo "Repos: $REPOS"

          success_rates=()

          single_run_pass_threshold=30
          single_run_green_threshold=80

          # Loop through repos
          for repo in $REPOS; do
            echo "Processing results for $repo"

            # Count successes and failures
            success_count=0
            failure_count=0
            
            # Build detailed results
            passed_tests=""
            failed_tests="" # includes failed and timed out tests
            timedout_test_count=0

            # Loop through test runs
            for ((i=1; i<=$tests_per_repo; i++)); do
              if [ -f "results/cc-run-$repo#$i/result.txt" ]; then
                result=$(cat "results/cc-run-$repo#$i/result.txt")
                if [ "$result" == "success" ]; then
                  success_count=$((success_count + 1))
                  passed_tests+="- Test Run $i ✅\n"
                else
                  if [ "$result" == "timeout" ]; then
                    timedout_test_count=$((timedout_test_count + 1))
                  else
                    failure_count=$((failure_count + 1))
                    failed_tests+="- Test Run $i ❌\n"
                    echo "::warning::Test Run $i Failed"
                  fi
                fi
              else
                echo "::warning::Test Run $repo#$i Result Not Found"
              fi
            done

            success_rate=$((success_count * 100 / tests_per_repo))
            completed_tests=$((success_count + failure_count))

            success_emote=""
            if [ $success_rate -ge $single_run_green_threshold ]; then
              success_emote="✅"
            elif [ $success_rate -ge $single_run_pass_threshold ]; then
              success_emote="⚠️"
            else
              success_emote="❌"
            fi

            # Show results
            echo ""
            echo "===== $repo Test Results ====="
            echo "Total tests: $tests_per_repo"
            echo "Passed: $success_count"
            echo "Failed: $failure_count"
            echo "Timed out: $timedout_test_count"
            echo "Success rate: $success_rate%"

            # Convert the repo name back to GitHub URL format (replace dots with slashes)
            repo_url=$(echo "$repo" | sed 's/\./\//g')
            repo_markdown_link="[$repo_url](https://github.com/$repo_url)"
            github_summary_table+="| $repo_markdown_link | $success_emote | $success_rate% | $success_count | $failure_count | $timedout_test_count |
            "
            echo ""
            success_rates+=("$success_rate")
          done

          pass_threshold=30
          green_threshold=80
          average_success_rate=0
          for rate in "${success_rates[@]}"; do
            average_success_rate=$((average_success_rate + rate))
          done
          average_success_rate=$((average_success_rate / ${#success_rates[@]}))
          pass_rate_message=""
          if [ $average_success_rate -ge green_threshold ]; then
            pass_rate_message="✅ Average success rate: $average_success_rate% >= $green_threshold%"
          elif [ $average_success_rate -ge $pass_threshold ]; then
            pass_rate_message="⚠️ Average success rate: $average_success_rate% >= $pass_threshold%"
          else
            pass_rate_message="❌ Average success rate: $average_success_rate% < $pass_threshold%"
          fi
          echo "$pass_rate_message"
          echo "" >> $GITHUB_STEP_SUMMARY # add a blank line to separate the summary from the table
          echo "$pass_rate_message" >> $GITHUB_STEP_SUMMARY
          echo "" >> $GITHUB_STEP_SUMMARY

          # Output the summary table
          echo "$github_summary_table" >> $GITHUB_STEP_SUMMARY

          #last check to fail the job if the average success rate is below the threshold
          if [ $average_success_rate -lt $pass_threshold ]; then
            echo "Average success rate: $average_success_rate% < $pass_threshold%"
            exit 1
          fi<|MERGE_RESOLUTION|>--- conflicted
+++ resolved
@@ -121,17 +121,11 @@
             [ -f Dockerfile ] && cp Dockerfile artifacts/ || echo "No Dockerfile created"
             [ -d manifests ] && [ "$(ls -A manifests)" ] && cp -r manifests/* artifacts/ || echo "No manifests created"
           fi
-<<<<<<< HEAD
 
           if grep -q "context deadline exceeded" logs/run-${RUN_NAME}.log; then
             echo "❌ Test Run $RUN_NAME: Operation timed out - context deadline exceeded"
             echo "result=timeout" >> $GITHUB_OUTPUT
           elif grep -q "$SUCCESS_MESSAGE" "logs/run-${RUN_NAME}.log"; then
-=======
-          
-          # Check if the success message is in the log file
-          if grep -q "$SUCCESS_MESSAGE" "artifacts/logs/run-${RUN_NAME}.log"; then
->>>>>>> 2edc01c3
             echo "✅ Test Run $RUN_NAME PASSED - Found '$SUCCESS_MESSAGE'"
             echo "result=success" >> $GITHUB_OUTPUT
           else
@@ -176,12 +170,7 @@
           "
 
           # List repos without numbers
-<<<<<<< HEAD
-
-          export REPOS="$(ls results | grep -oP 'test-result-\K[^#]+' | uniq)"
-=======
           export REPOS="$(ls results | grep -oP 'cc-run-\K[^#]+' | uniq)"  
->>>>>>> 2edc01c3
           echo "Repos: $REPOS"
 
           success_rates=()
