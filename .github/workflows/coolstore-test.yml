--- conflicted
+++ resolved
@@ -188,11 +188,7 @@
           "
 
           # List repos without numbers
-<<<<<<< HEAD
-          export REPOS="$(ls results | grep -oP 'test-result-\K[^-]+' | uniq)"
-          echo "Repos: $REPOS"
-
-=======
+
           export REPOS="$(ls results | grep -oP 'test-result-\K[^#]+' | uniq)"  
           echo "Repos: $REPOS"
 
@@ -201,7 +197,6 @@
           single_run_pass_threshold=30
           single_run_green_threshold=80
           
->>>>>>> 5f57c158
           # Loop through repos
           for repo in $REPOS; do
             echo "Processing results for $repo"
