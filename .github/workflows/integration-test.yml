--- conflicted
+++ resolved
@@ -114,13 +114,9 @@
           #Output the run name for the next step
           echo "run_name=$RUN_NAME" >> $GITHUB_OUTPUT
 
-<<<<<<< HEAD
           echo "Running container-kit generate for test $RUN_NAME ..."
-          container-kit generate . > "artifacts/logs/run-${RUN_NAME}.log" 2>&1
-=======
-          echo "Running container-copilot generate for test $RUN_NAME ..."
-          container-copilot generate . --snapshot > "artifacts/logs/run-${RUN_NAME}.log" 2>&1
->>>>>>> 0e70c10b
+          container-kit generate . --snapshot > "artifacts/logs/run-${RUN_NAME}.log" 2>&1
+
           # Save the files it created for successful tests
           if [ -f "Dockerfile" ] || [ -d "manifests" ]; then
             [ -f Dockerfile ] && cp Dockerfile artifacts/ || echo "No Dockerfile created"
@@ -142,7 +138,7 @@
         if: always()
         run: |
           # Copy snapshot files to run artifacts
-          cp -r test-repo/.container-copilot test-repo/artifacts/snapshot
+          cp -r test-repo/.container-kit test-repo/artifacts/snapshot
           echo "${{ steps.run_test.outputs.result }}" > test-repo/artifacts/result.txt
 
       - name: Upload test artifacts
