--- conflicted
+++ resolved
@@ -1,392 +1,3 @@
-<<<<<<< HEAD
-# Contributing to Containerization Assist
-
-Thank you for your interest in contributing to Containerization Assist! This document provides guidelines and information for contributors.
-
-## Table of Contents
-
-- [Code of Conduct](#code-of-conduct)
-- [Getting Started](#getting-started)
-- [Development Setup](#development-setup)
-- [Project Structure](#project-structure)
-- [Making Changes](#making-changes)
-- [Testing](#testing)
-- [Submitting Changes](#submitting-changes)
-- [Code Style](#code-style)
-- [Architecture Guidelines](#architecture-guidelines)
-
-## Code of Conduct
-
-This project adheres to the Microsoft Open Source Code of Conduct. By participating, you are expected to uphold this code.
-
-## Getting Started
-
-### Prerequisites
-
-- Node.js 20 or later
-- npm (comes with Node.js)
-- Docker
-- kubectl (for Kubernetes features)
-- Git
-
-### Development Setup
-
-1. **Fork and Clone**
-   ```bash
-   git clone https://github.com/YOUR-USERNAME/containerization-assist.git
-   cd containerization-assist
-   ```
-
-2. **Install Dependencies**
-   ```bash
-   npm install
-   ```
-
-3. **Build the Project**
-   ```bash
-   # Full build (ESM + CJS)
-   npm run build
-
-   # ESM only
-   npm run build:esm
-
-   # CJS only
-   npm run build:cjs
-
-   # Watch mode for development
-   npm run build:watch
-   ```
-
-4. **Run Tests**
-   ```bash
-   # All tests
-   npm test
-
-   # Unit tests only
-   npm run test:unit
-
-   # With coverage
-   npm run test:coverage
-   ```
-
-5. **Verify Installation**
-   ```bash
-   # Run validation (lint + typecheck + tests)
-   npm run validate
-   ```
-
-## Project Structure
-
-```
-containerization-assist/
-├── src/                   # TypeScript source code
-│   ├── app/              # Application core and orchestrator
-│   ├── cli/              # CLI entry points
-│   ├── tools/            # Tool implementations
-│   ├── mcp/              # MCP server implementation
-│   ├── ai/               # Prompt engine and AI integration
-│   ├── infra/            # Infrastructure clients (Docker, K8s)
-│   ├── lib/              # Shared utilities
-│   ├── config/           # Configuration and policy system
-│   ├── validation/       # Validation and fixing logic
-│   ├── knowledge/        # Knowledge pack system
-│   └── types/            # Type definitions
-├── docs/                 # Documentation
-├── test/                 # Test files
-├── scripts/              # Build and utility scripts
-└── knowledge/            # Knowledge packs (JSON)
-```
-
-### Key Components
-
-- **MCP Server** (`src/mcp/`) - MCP protocol implementation
-- **Tools** (`src/tools/`) - Containerization tools with AI enhancement
-- **AI System** (`src/ai/`) - Prompt engine and knowledge enhancement
-- **Orchestrator** (`src/app/orchestrator.ts`) - Tool execution coordination
-
-## Making Changes
-
-### Before You Start
-
-1. **Check Existing Issues**: Look for existing issues or discussions
-2. **Create an Issue**: For significant changes, create an issue first
-3. **Assign Yourself**: Assign the issue to yourself to avoid duplicated work
-
-### Development Workflow
-
-1. **Create a Branch**
-   ```bash
-   git checkout -b feature/your-feature-name
-   ```
-
-2. **Make Changes**
-   - Follow the coding standards below
-   - Add tests for new functionality
-   - Update documentation as needed
-
-3. **Validate Your Changes**
-   ```bash
-   # Run validation (lint + typecheck + tests)
-   npm run validate
-
-   # Auto-fix linting and formatting issues
-   npm run fix
-
-   # Run tests only
-   npm test
-
-   # Build the project
-   npm run build
-   ```
-
-4. **Commit Changes**
-   ```bash
-   git add .
-   git commit -m "feat: add new tool for X"
-   ```
-
-### Commit Message Guidelines
-
-Use conventional commits format:
-- `feat:` - New features
-- `fix:` - Bug fixes
-- `docs:` - Documentation changes
-- `test:` - Test additions/changes
-- `refactor:` - Code refactoring
-- `style:` - Code style changes
-- `chore:` - Maintenance tasks
-
-Examples:
-```
-feat: add scan tool with AI suggestions
-fix: resolve Docker connection handling
-docs: update MCP setup instructions
-test: add unit tests for prompt engine
-```
-
-## Testing
-
-### Test Categories
-
-1. **Unit Tests** - Test individual functions and methods
-2. **Integration Tests** - Test component interactions
-3. **End-to-End Tests** - Test complete workflows
-
-### Writing Tests
-
-```typescript
-import { describe, it, expect } from '@jest/globals';
-
-describe('MyTool', () => {
-  it('should process valid input', async () => {
-    const result = await myTool.run({ input: 'test' }, ctx);
-    
-    expect(result.ok).toBe(true);
-    if (result.ok) {
-      expect(result.value).toBeDefined();
-    }
-  });
-
-  it('should handle errors gracefully', async () => {
-    const result = await myTool.run({ input: '' }, ctx);
-    
-    expect(result.ok).toBe(false);
-    if (!result.ok) {
-      expect(result.error).toContain('Invalid input');
-    }
-  });
-});
-```
-
-### Test Requirements
-
-- All new functionality must include tests
-- Maintain >70% test coverage
-- Test error conditions
-- Mock external dependencies (Docker, Kubernetes)
-- Use Jest with ES module support
-
-## Submitting Changes
-
-### Pull Request Process
-
-1. **Push Your Branch**
-   ```bash
-   git push origin feature/your-feature-name
-   ```
-
-2. **Create Pull Request**
-   - Use the PR template
-   - Link related issues
-   - Provide clear description of changes
-   - Include screenshots for UI changes (if applicable)
-
-3. **PR Requirements**
-   - All tests must pass
-   - Code must pass linting (`npm run lint`)
-   - Type checking must pass (`npm run typecheck`)
-   - Documentation updated
-   - Reviewed by maintainer
-
-### PR Template
-
-```markdown
-## Description
-Brief description of changes and motivation.
-
-## Type of Change
-- [ ] Bug fix
-- [ ] New feature
-- [ ] Breaking change
-- [ ] Documentation update
-
-## Testing
-- [ ] Unit tests added/updated
-- [ ] Integration tests pass
-- [ ] Manual testing completed
-
-## Checklist
-- [ ] Code follows project style guidelines
-- [ ] Self-review completed
-- [ ] Documentation updated
-- [ ] Tests added for new functionality
-```
-
-## Code Style
-
-### TypeScript Guidelines
-
-- Follow standard TypeScript conventions
-- Use descriptive variable names
-- Add JSDoc comments for exported functions
-- Handle errors using `Result<T>` pattern
-- Use strict TypeScript mode
-- Avoid `any` type - use proper types or `unknown`
-- Keep functions focused and under 50 lines when possible
-- Use path aliases (`@/`) for imports
-
-### Code Quality
-
-All code must:
-- Pass ESLint checks (`npm run lint`)
-- Pass TypeScript type checking (`npm run typecheck`)
-- Follow Prettier formatting (`npm run format`)
-- Include appropriate tests
-- Use the Result<T> pattern for error handling
-
-Example:
-```typescript
-import type { Result } from '@/types';
-
-async function myFunction(input: string): Promise<Result<Output>> {
-  if (!input) {
-    return { ok: false, error: 'Input is required' };
-  }
-
-  try {
-    const output = await processInput(input);
-    return { ok: true, value: output };
-  } catch (err) {
-    return { ok: false, error: `Processing failed: ${err}` };
-  }
-}
-```
-
-### Pre-commit Hooks
-
-We use Husky and lint-staged for pre-commit hooks:
-
-```bash
-# Automatically installed with npm install
-# Runs ESLint and Prettier on staged files
-```
-
-### Documentation
-
-- Add JSDoc comments for exported functions and classes
-- Update README files for new features
-- Include examples in documentation
-- Keep documentation current with code changes
-
-## Architecture Guidelines
-
-### Tool Development
-
-1. **Tool Structure**
-   - Each tool in `src/tools/[tool-name]/`
-   - Required files: `tool.ts`, `schema.ts`, `index.ts`
-   - Use unified Tool interface
-   - Include metadata for AI enhancement
-
-2. **Tool Template**
-   ```typescript
-   import type { Tool } from '@/types';
-   import { z } from 'zod';
-
-   const myToolSchema = z.object({
-     // Define parameters
-   });
-
-   const tool: Tool<typeof myToolSchema, ResultType> = {
-     name: 'my-tool',
-     description: 'Description of what this tool does',
-     version: '1.0.0',
-     schema: myToolSchema,
-     metadata: {
-       knowledgeEnhanced: false,
-       samplingStrategy: 'none',
-       enhancementCapabilities: [],
-     },
-     run: async (input, ctx) => {
-       // Implementation
-     },
-   };
-
-   export default tool;
-   ```
-
-3. **AI Integration**
-   - Set `samplingStrategy: 'single'` for AI-driven tools
-   - Set `knowledgeEnhanced: true` for tools using knowledge packs
-   - Use `ctx.ai.sampleWithRerank()` for AI generation
-   - Add to `enhancementCapabilities` array
-
-### Error Handling
-
-All functions that can fail should return `Result<T>`:
-
-```typescript
-type Result<T> = 
-  | { ok: true; value: T }
-  | { ok: false; error: string };
-
-// Usage
-const result = await myFunction();
-if (result.ok) {
-  console.log(result.value);
-} else {
-  console.error(result.error);
-}
-```
-
-## Getting Help
-
-- **GitHub Issues**: For bugs and feature requests
-- **Discussions**: For questions and general discussion
-- **Documentation**: Check existing docs first
-- **Code Review**: Ask for feedback on complex changes
-
-## Recognition
-
-Contributors are recognized in:
-- GitHub contributors list
-- Release notes for significant contributions
-- Documentation acknowledgments
-
-Thank you for contributing to Containerization Assist!
-
-=======
->>>>>>> 938f3fe0
 # Contributor License Agreement
 
 This project welcomes contributions and suggestions. Most contributions require you to
