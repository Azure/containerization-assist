package cmd

import (
	"context"
	"fmt"
	"os"
	"path/filepath"
	"runtime"
	"strings"
	"time"

	"github.com/Azure/container-copilot/pkg/ai"
	"github.com/Azure/container-copilot/pkg/clients"
	"github.com/Azure/container-copilot/pkg/docker"
	"github.com/Azure/container-copilot/pkg/k8s"
	"github.com/Azure/container-copilot/pkg/kind"
	"github.com/Azure/container-copilot/pkg/logger"
	"github.com/Azure/container-copilot/pkg/runner"
	llmvalidator "github.com/Azure/container-copilot/pkg/utils"
	"github.com/joho/godotenv"
	"github.com/rs/zerolog"
	"github.com/spf13/cobra"
)

const (
	AZURE_OPENAI_KEY           = "AZURE_OPENAI_KEY"
	AZURE_OPENAI_ENDPOINT      = "AZURE_OPENAI_ENDPOINT"
	AZURE_OPENAI_DEPLOYMENT_ID = "AZURE_OPENAI_DEPLOYMENT_ID"
)

var (
	registry            string
	dockerfileGenerator string
	generateSnapshot    bool
	timeout             time.Duration

	// Setup command variables
	resourceGroup      string
	location           string
	openaiResourceName string
	deploymentName     string
	modelID            string
	modelVersion       string
	targetRepo         string
	verbose            bool
)

var rootCmd = &cobra.Command{
	Use:   "container-copilot",
	Short: "An AI-Powered CLI tool to containerize your app and generate Kubernetes artifacts",
	Run: func(cmd *cobra.Command, args []string) {
		cmd.Help()
	},
	PersistentPreRun: func(cmd *cobra.Command, args []string) {
		zerolog.SetGlobalLevel(zerolog.InfoLevel)
		if verbose {
			zerolog.SetGlobalLevel(zerolog.DebugLevel)
		}
	},
}

// loadEnvFile attempts to load the .env file from the project root
func loadEnvFile() {
	_, file, _, ok := runtime.Caller(0)
	if ok {
		projectRoot := filepath.Dir(filepath.Dir(file))
		envFile := filepath.Join(projectRoot, ".env")

		// Check if .env file exists and load it
		if _, err := os.Stat(envFile); err == nil {
			if err := godotenv.Load(envFile); err != nil {
				logger.Warnf("Warning: Error loading .env file: %v\n", err)
			}
		}
	}
}

var generateCmd = &cobra.Command{
	Use:   "generate",
	Short: "Generate Dockerfile and Kubernetes manifests",
	Long:  `The generate command will add Dockerfile and Kubernetes manifests to your project based on the project structure.`,
	RunE: func(cmd *cobra.Command, args []string) error {
		ctx, cancel := context.WithTimeout(cmd.Context(), timeout)
		defer cancel()
		// Try to load .env file first to get environment variables
		loadEnvFile()

		// Determine target directory from multiple sources in order of priority:
		// 1. Command line argument
		// 2. --target-repo flag
		// 3. CCP_TARGET_REPO environment variable (which would include values from .env)
		// 4. Interactive prompt

		var targetDir string

		// Check command line argument first
		if len(args) > 0 {
			targetDir = args[0]
			// Set it in the environment so auto-setup can find it later
			os.Setenv("CCP_TARGET_REPO", targetDir)
		} else {
			// Check flag
			targetFlag, _ := cmd.Flags().GetString("target-repo")
			if targetFlag != "" {
				targetDir = targetFlag
				// Set it in the environment so auto-setup can find it later
				os.Setenv("CCP_TARGET_REPO", targetDir)
			} else {
				// Check environment variable (includes .env file)
				targetDir = os.Getenv("CCP_TARGET_REPO")

				// If still no target, prompt the user
				if targetDir == "" {
					// No target directory provided - inform the user and accept input
					logger.Warn("No target repository specified. The target repository is the directory containing the application you want to containerize.")
					logger.Info("Example: container-copilot generate ./my-app")

					// Ask if they want to provide a target directory now
					logger.Info("Would you like to specify a target repository now? (y/n): ")
					var response string
					fmt.Scanln(&response)

					if strings.ToLower(response) == "y" || strings.ToLower(response) == "yes" {
						fmt.Print("Enter path to the repository to containerize: ")
						fmt.Scanln(&targetDir)

						if targetDir == "" {
							return fmt.Errorf("target repository is required")
						}
						// Set it in the environment so auto-setup can find it later
						os.Setenv("CCP_TARGET_REPO", targetDir)
					} else {
						return fmt.Errorf("target repository is required")
					}
				} else {
					logger.Infof("Using target repository from environment: %s", targetDir)
				}
			}
		}

		// Check if Azure OpenAI environment variables are set
		if os.Getenv(AZURE_OPENAI_KEY) == "" ||
			os.Getenv(AZURE_OPENAI_ENDPOINT) == "" ||
			os.Getenv(AZURE_OPENAI_DEPLOYMENT_ID) == "" {
			logger.Error("Azure OpenAI configuration not found. Starting automatic setup process...")
		}

<<<<<<< HEAD
=======
		// Lets check if the Key, Endpoint and deployment are actually valid
		// Validate the LLM configuration
		llmConfig := llmvalidator.LLMConfig{
			Endpoint:     os.Getenv(AZURE_OPENAI_ENDPOINT), // "https://xxx.openai.azure.com",
			APIKey:       os.Getenv(AZURE_OPENAI_KEY),
			DeploymentID: os.Getenv(AZURE_OPENAI_DEPLOYMENT_ID),
		}

		if err := llmvalidator.ValidateLLM(llmConfig); err != nil {
			logger.Errorf("LLM config is invalid: %v", err)
		} else {
			logger.Infof("LLM config validated successfully.")
		}
>>>>>>> 8a43c602
		// Convert targetDir to absolute path for consistent behavior
		if targetDir != "" {
			normalizedPath, err := NormalizeTargetRepoPath(targetDir)
			if err != nil {
				return err
			}
			targetDir = normalizedPath
		}

		c, err := initClients()
		if err != nil {
			return fmt.Errorf("error initializing Azure OpenAI client: %w", err)
		}

		// Lets check if the Key, Endpoint and deployment are actually valid
		// Validate the LLM configuration
		llmConfig := llmvalidator.LLMConfig{
			Endpoint:     os.Getenv(AZURE_OPENAI_ENDPOINT), // "https://xxx.openai.azure.com",
			APIKey:       os.Getenv(AZURE_OPENAI_KEY),
			DeploymentID: os.Getenv(AZURE_OPENAI_DEPLOYMENT_ID),
		}

		if err := llmvalidator.ValidateLLM(llmConfig); err != nil {
			logger.Errorf("LLM config is invalid: %v\n", err)
		} else {
			logger.Infof("LLM config validated successfully.")
		}
		if err := generate(ctx, targetDir, registry, dockerfileGenerator == "draft", generateSnapshot, c); err != nil {
			return fmt.Errorf("error generating artifacts: %w", err)
		}

		return nil
	},
}

var testCmd = &cobra.Command{
	Use:   "test",
	Short: "Test Azure OpenAI connection",
	Long:  `The test command will test the Azure OpenAI connection based on the environment variables set and print a response.`,
	RunE: func(cmd *cobra.Command, args []string) error {
		ctx := cmd.Context()
		// Load environment variables from .env file
		loadEnvFile()

		c, err := initClients()
		if err != nil {
			return fmt.Errorf("error initializing Azure OpenAI client: %w", err)
		}
		if err := c.TestOpenAIConn(ctx); err != nil {
			return fmt.Errorf("error testing Azure OpenAI connection: %w", err)
		}

		return nil
	},
}

var setupCmd = &cobra.Command{
	Use:   "setup",
	Short: "Set up Azure OpenAI resources and run container-copilot",
	Long:  `The setup command will provision Azure OpenAI resources, deploy the model, and run container-copilot to generate artifacts.`,
	RunE: func(cmd *cobra.Command, args []string) error {
		// Load any existing environment variables from .env file
		loadEnvFile()

		_, file, _, ok := runtime.Caller(0)
		if !ok {
			return fmt.Errorf("failed to determine source file location")
		}

		// Get the project root directory
		projectRoot := filepath.Dir(filepath.Dir(file))

		// Load configuration from environment, flags, etc.
		config, err := LoadSetupConfig(cmd, args, projectRoot)
		if err != nil {
			return fmt.Errorf("error loading configuration: %w", err)
		}

		// Validate configuration
		if err := config.ValidateConfig(); err != nil {
			return err
		}

		// Print configuration
		config.PrintConfig()

		// Run the setup process
		apiKey, endpoint, deploymentID, err := RunSetup(config)
		if err != nil {
			return err
		}

		// Set environment variables for this process
		os.Setenv(AZURE_OPENAI_KEY, apiKey)
		os.Setenv(AZURE_OPENAI_ENDPOINT, endpoint)
		os.Setenv(AZURE_OPENAI_DEPLOYMENT_ID, deploymentID)

		// Update .env file
		if err := UpdateEnvFile(projectRoot, config, apiKey, endpoint, deploymentID); err != nil {
			logger.Warnf("Warning: Failed to update .env file: %v", err)
		} else {
			logger.Infof("Updated .env file at %s", filepath.Join(projectRoot, ".env"))
			logger.Infof("Azure OpenAI Key: %s", maskSecretValue(apiKey))
			logger.Infof("Azure OpenAI Endpoint: %s", endpoint)
			logger.Infof("Azure OpenAI Deployment ID: %s", deploymentID)
			logger.Infof("Target Repo: %s", config.TargetRepo)
		}

		// Setup completed successfully
		logger.Info("\n✅ Setup completed successfully!")

		// Display next steps instead of running generate automatically
		if config.TargetRepo != "" {
			logger.Infof("\nTo generate artifacts, run: container-copilot generate %s", config.TargetRepo)
		} else {
			logger.Info("\nTo generate artifacts, run:")
			logger.Info("  container-copilot generate <path/to/target-repo>")
		}

		return nil
	},
}

func Execute() {
	rootCmd.AddCommand(generateCmd)
	rootCmd.AddCommand(testCmd)
	rootCmd.AddCommand(setupCmd)
	rootCmd.ExecuteContext(context.Background())
}

func initClients() (*clients.Clients, error) {
	// Try to load values from .env file first
	loadEnvFile()

	// Now check environment variables (which now include any from .env file)
	apiKey := os.Getenv(AZURE_OPENAI_KEY)
	endpoint := os.Getenv(AZURE_OPENAI_ENDPOINT)
	deploymentID := os.Getenv(AZURE_OPENAI_DEPLOYMENT_ID)

	var missingVars []string
	if apiKey == "" {
		missingVars = append(missingVars, AZURE_OPENAI_KEY)
	}
	if endpoint == "" {
		missingVars = append(missingVars, AZURE_OPENAI_ENDPOINT)
	}
	if deploymentID == "" {
		missingVars = append(missingVars, AZURE_OPENAI_DEPLOYMENT_ID)
	}

	if len(missingVars) > 0 {
		// Instead of returning an error, try to run setup automatically
		logger.Infof("Missing environment variables: %s", strings.Join(missingVars, ", "))
		logger.Info("Attempting to set up Azure OpenAI resources automatically...")

		// Run setup process
		if err := runAutoSetup(); err != nil {
			return nil, fmt.Errorf("automatic setup failed: %w\nPlease run 'container-copilot setup' manually or provide the environment variables", err)
		}

		// After setup, reload environment variables
		apiKey = os.Getenv(AZURE_OPENAI_KEY)
		endpoint = os.Getenv(AZURE_OPENAI_ENDPOINT)
		deploymentID = os.Getenv(AZURE_OPENAI_DEPLOYMENT_ID)
	}

	azOpenAIClient, err := ai.NewAzOpenAIClient(endpoint, apiKey, deploymentID)
	if err != nil {
		return nil, fmt.Errorf("failed to create Azure OpenAI client: %w", err)
	}

	cmdRunner := &runner.DefaultCommandRunner{}

	clients := &clients.Clients{
		AzOpenAIClient: azOpenAIClient,
		Docker:         docker.NewDockerCmdRunner(cmdRunner),
		Kind:           kind.NewKindCmdRunner(cmdRunner),
		Kube:           k8s.NewKubeCmdRunner(cmdRunner),
	}

	return clients, nil
}

// runAutoSetup runs the setup process automatically with minimal user input
func runAutoSetup() error {
	// Load any existing environment variables from .env file
	loadEnvFile()

	_, file, _, ok := runtime.Caller(0)
	if !ok {
		return fmt.Errorf("failed to determine source file location")
	}

	// Get the project root directory
	projectRoot := filepath.Dir(filepath.Dir(file))

	// Create a temporary command to load config
	tempCmd := &cobra.Command{}
	tempCmd.Flags().String("target-repo", "", "")

	// Check if target repo is already available in environment
	envTargetRepo := os.Getenv("CCP_TARGET_REPO")
	if envTargetRepo != "" {
		tempCmd.Flags().Set("target-repo", envTargetRepo)
		logger.Infof("Using target repository from environment: %s\n", envTargetRepo)
	}

	// Empty args list
	var args []string

	// Load configuration with defaults
	config, err := LoadSetupConfig(tempCmd, args, projectRoot)
	if err != nil {
		return fmt.Errorf("error loading configuration: %w", err)
	}

	// If target repo still not set, prompt the user
	if config.TargetRepo == "" {
		logger.Info("A target repository path is required for containerization.")
		fmt.Print("Enter path to the repository to containerize: ")
		var targetRepo string
		fmt.Scanln(&targetRepo)

		if targetRepo == "" {
			return fmt.Errorf("target repository is required")
		}

		// Use the normalized path utility
		normalizedPath, err := NormalizeTargetRepoPath(targetRepo)
		if err != nil {
			return err
		}
		config.TargetRepo = normalizedPath
	}

	logger.Info("Using auto-generated resource names for Azure OpenAI setup...")

	// Print configuration
	config.PrintConfig()

	// Run the setup process
	apiKey, endpoint, deploymentID, err := RunSetup(config)
	if err != nil {
		return err
	}

	// Set environment variables for this process
	os.Setenv(AZURE_OPENAI_KEY, apiKey)
	os.Setenv(AZURE_OPENAI_ENDPOINT, endpoint)
	os.Setenv(AZURE_OPENAI_DEPLOYMENT_ID, deploymentID)

	// Update .env file
	if err := UpdateEnvFile(projectRoot, config, apiKey, endpoint, deploymentID); err != nil {
		logger.Warnf("Warning: Failed to update .env file: %v", err)
	} else {
		logger.Infof("Updated .env file at %s", filepath.Join(projectRoot, ".env"))
		logger.Infof("Azure OpenAI Key: %s", maskSecretValue(apiKey))
		logger.Infof("Azure OpenAI Endpoint: %s", endpoint)
		logger.Infof("Azure OpenAI Deployment ID: %s", deploymentID)
		logger.Infof("Target Repo: %s", config.TargetRepo)
	}

	return nil
}

func init() {
	rootCmd.PersistentFlags().BoolVarP(&verbose, "verbose", "v", false, "enable verbose logging")
}<|MERGE_RESOLUTION|>--- conflicted
+++ resolved
@@ -145,22 +145,6 @@
 			logger.Error("Azure OpenAI configuration not found. Starting automatic setup process...")
 		}
 
-<<<<<<< HEAD
-=======
-		// Lets check if the Key, Endpoint and deployment are actually valid
-		// Validate the LLM configuration
-		llmConfig := llmvalidator.LLMConfig{
-			Endpoint:     os.Getenv(AZURE_OPENAI_ENDPOINT), // "https://xxx.openai.azure.com",
-			APIKey:       os.Getenv(AZURE_OPENAI_KEY),
-			DeploymentID: os.Getenv(AZURE_OPENAI_DEPLOYMENT_ID),
-		}
-
-		if err := llmvalidator.ValidateLLM(llmConfig); err != nil {
-			logger.Errorf("LLM config is invalid: %v", err)
-		} else {
-			logger.Infof("LLM config validated successfully.")
-		}
->>>>>>> 8a43c602
 		// Convert targetDir to absolute path for consistent behavior
 		if targetDir != "" {
 			normalizedPath, err := NormalizeTargetRepoPath(targetDir)
