--- conflicted
+++ resolved
@@ -78,17 +78,10 @@
 
 	// Common pipeline options
 	options := pipeline.RunnerOptions{
-<<<<<<< HEAD
-		CompleteLoopIterations: 2, // Default complete loop iterations
-		MaxIterations:          5, // Default max iterations
-		GenerateSnapshot:       generateSnapshot,
-		TargetDirectory:        targetDir,
-=======
 		MaxIterations:             5, // Default max iterations
 		CompleteLoopMaxIterations: 2, // Default max iterations for the entire loop
 		GenerateSnapshot:          generateSnapshot,
 		TargetDirectory:           targetDir,
->>>>>>> 8ede77e2
 	}
 
 	execOrder := []string{"docker", "manifest"}
