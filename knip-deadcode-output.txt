--- conflicted
+++ resolved
@@ -49,12 +49,8 @@
 metadata                                 src/tools/generate-aca-manifests/tool.ts:63:14 
 optimizationSchema                       src/tools/generate-dockerfile/schema.ts:17:14  
 securityLevelSchema                      src/tools/generate-dockerfile/schema.ts:22:14  
-<<<<<<< HEAD
-metadata                                 src/tools/generate-dockerfile/tool.ts:261:14   
-=======
 baseImagePreferenceSchema                src/tools/generate-dockerfile/schema.ts:27:14  
-metadata                                 src/tools/generate-dockerfile/tool.ts:300:14   
->>>>>>> a37f3498
+metadata                                 src/tools/generate-dockerfile/tool.ts:293:14   
 metadata                                 src/tools/generate-helm-charts/tool.ts:58:14   
 metadata                                 src/tools/generate-k8s-manifests/tool.ts:261:14
 ALL_TOOLS                                src/tools/index.ts:310:14                      
