--- conflicted
+++ resolved
@@ -17,8 +17,6 @@
 	deploymentID string
 }
 
-<<<<<<< HEAD
-=======
 // TokenUsage holds the token usage information across all pipelines
 type TokenUsage struct {
 	CompletionTokens int
@@ -28,7 +26,6 @@
 
 // NewAzOpenAIClient creates and returns a new AzOpenAIClient using the provided credentials
 // The deploymentID is stored and used for all subsequent API calls
->>>>>>> 8a43c602
 func NewAzOpenAIClient(endpoint, apiKey, deploymentID string) (*AzOpenAIClient, error) {
 	keyCredential := azcore.NewKeyCredential(apiKey)
 	client, err := azopenai.NewClientWithKeyCredential(endpoint, keyCredential, nil)
@@ -41,16 +38,12 @@
 	}, nil
 }
 
-<<<<<<< HEAD
-func (c *AzOpenAIClient) GetChatCompletion(ctx context.Context, promptText string) (string, error) {
-=======
 // GetChatCompletion sends a prompt to the LLM and returns the completion text.
 func (c *AzOpenAIClient) GetChatCompletion(ctx context.Context, promptText string) (string, TokenUsage, error) {
 	// Approximate the number of tokens in the input text.
 	// This assumes an average token is approximately 4 characters long.
 	approxTokens := len(promptText) / 4
 	logger.Debugf("Calling GetChatCompletion with approxTokens: %d", approxTokens)
->>>>>>> 8a43c602
 	resp, err := c.client.GetChatCompletions(
 		ctx,
 		azopenai.ChatCompletionsOptions{
@@ -75,8 +68,8 @@
 	if len(resp.Choices) > 0 && resp.Choices[0].Message.Content != nil {
 		return *resp.Choices[0].Message.Content, tokenUsage, nil	
 	}
-<<<<<<< HEAD
-	return "", fmt.Errorf("no completion received from LLM")
+
+	return "", tokenUsage, fmt.Errorf("no completion received from LLM")
 }
 
 func (c *AzOpenAIClient) GetChatCompletionWithFormat(ctx context.Context, promptText string, args ...interface{}) (string, error) {
@@ -202,14 +195,10 @@
 	}
 
 	return "", fmt.Errorf("maximum turns reached without final response")
-=======
-
-	return "", tokenUsage, fmt.Errorf("no completion received from LLM")
 }
 
 // Does a GetChatCompletion but fills the promptText in %s
 func (c *AzOpenAIClient) GetChatCompletionWithFormat(ctx context.Context, promptText string, args ...interface{}) (string, TokenUsage, error) {
 	promptText = fmt.Sprintf(promptText, args...)
 	return c.GetChatCompletion(ctx, promptText)
->>>>>>> 8a43c602
 }