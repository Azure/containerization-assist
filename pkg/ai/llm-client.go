package ai

import (
	"context"
	"fmt"

	"github.com/Azure/azure-sdk-for-go/sdk/ai/azopenai"
	"github.com/Azure/azure-sdk-for-go/sdk/azcore"
	"github.com/Azure/azure-sdk-for-go/sdk/azcore/to"
	"github.com/Azure/container-copilot/pkg/logger"
)

type AzOpenAIClient struct {
	client       *azopenai.Client
	deploymentID string
}

type ChatCompletionsResponse struct {
	Content    string
	TokenUsage TokenUsage
}

// TokenUsage holds the token usage information across all pipelines
type TokenUsage struct {
	CompletionTokens int
	PromptTokens     int
	TotalTokens      int
}

// NewAzOpenAIClient creates and returns a new AzOpenAIClient using the provided credentials
// The deploymentID is stored and used for all subsequent API calls
func NewAzOpenAIClient(endpoint, apiKey, deploymentID string) (*AzOpenAIClient, error) {
	keyCredential := azcore.NewKeyCredential(apiKey)
	client, err := azopenai.NewClientWithKeyCredential(endpoint, keyCredential, nil)
	if err != nil {
		return nil, fmt.Errorf("error creating Azure OpenAI client: %v", err)
	}
	return &AzOpenAIClient{
		client:       client,
		deploymentID: deploymentID,
	}, nil
}

// GetChatCompletion sends a prompt to the LLM and returns the completion text.
<<<<<<< HEAD
func (c *AzOpenAIClient) GetChatCompletion(ctx context.Context, promptText string) (*ChatCompletionsResponse, error) {
=======
func (c *AzOpenAIClient) GetChatCompletion(ctx context.Context, promptText string) (string, error) {
	// Approximate the number of tokens in the input text.
	// This assumes an average token is approximately 4 characters long.
	approxTokens := len(promptText) / 4
	logger.Debugf("Calling GetChatCompletion with approxTokens: %d", approxTokens)
>>>>>>> abcb935c
	resp, err := c.client.GetChatCompletions(
		ctx,
		azopenai.ChatCompletionsOptions{
			DeploymentName: to.Ptr(c.deploymentID),
			Messages: []azopenai.ChatRequestMessageClassification{
				&azopenai.ChatRequestUserMessage{
					Content: azopenai.NewChatRequestUserMessageContent(promptText),
				},
			},
		},
		nil,
	)

	if err != nil {
		return &ChatCompletionsResponse{}, err
	}

	if len(resp.Choices) > 0 && resp.Choices[0].Message.Content != nil {
		return &ChatCompletionsResponse{
			Content: *resp.Choices[0].Message.Content,
			TokenUsage: TokenUsage{
				CompletionTokens: int(*resp.Usage.CompletionTokens),
				PromptTokens:     int(*resp.Usage.PromptTokens),
				TotalTokens:      int(*resp.Usage.TotalTokens),
			},
		}, nil
	}

	return &ChatCompletionsResponse{}, fmt.Errorf("no completion received from LLM")
}

// Does a GetChatCompletion but fills the promptText in %s
func (c *AzOpenAIClient) GetChatCompletionWithFormat(ctx context.Context, promptText string, args ...interface{}) (*ChatCompletionsResponse, error) {
	promptText = fmt.Sprintf(promptText, args...)
	return c.GetChatCompletion(ctx, promptText)
}<|MERGE_RESOLUTION|>--- conflicted
+++ resolved
@@ -42,15 +42,11 @@
 }
 
 // GetChatCompletion sends a prompt to the LLM and returns the completion text.
-<<<<<<< HEAD
 func (c *AzOpenAIClient) GetChatCompletion(ctx context.Context, promptText string) (*ChatCompletionsResponse, error) {
-=======
-func (c *AzOpenAIClient) GetChatCompletion(ctx context.Context, promptText string) (string, error) {
 	// Approximate the number of tokens in the input text.
 	// This assumes an average token is approximately 4 characters long.
 	approxTokens := len(promptText) / 4
 	logger.Debugf("Calling GetChatCompletion with approxTokens: %d", approxTokens)
->>>>>>> abcb935c
 	resp, err := c.client.GetChatCompletions(
 		ctx,
 		azopenai.ChatCompletionsOptions{
