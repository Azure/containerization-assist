package clients

import (
	"context"
	"fmt"
	"io"
	"os"
	"path/filepath"
	"strings"
	"time"

	v1 "k8s.io/api/core/v1"
	metav1 "k8s.io/apimachinery/pkg/apis/meta/v1"
	"k8s.io/client-go/kubernetes"
	"k8s.io/client-go/tools/clientcmd"

	"github.com/Azure/container-copilot/pkg/k8s"
	"github.com/Azure/container-copilot/pkg/logger"
)

const APP_LABEL = "app.kubernetes.io/name"

// CheckPodStatus verifies if pods from the deployment are running correctly
func (c *Clients) CheckPodStatus(ctx context.Context, namespace string, labelSelector string, timeout time.Duration) (bool, string) {
	endTime := time.Now().Add(timeout)

	for time.Now().Before(endTime) {
		readableOutputStr, err := c.Kube.GetPods(ctx, namespace, labelSelector)
		logger.Debugf("Kubectl get pods output: \n%s", readableOutputStr)

		if err != nil {
			return false, fmt.Sprintf("Error checking pod status: %v\nOutput: %s", err, readableOutputStr)
		}

		outputStr, err := c.Kube.GetPodsJSON(ctx, namespace, labelSelector)
		if err != nil {
			return false, fmt.Sprintf("Error checking pod status: %v\nOutput: %s", err, outputStr)
		}

		// Check for problematic pod states in the output
		if strings.Contains(outputStr, "CrashLoopBackOff") ||
			strings.Contains(outputStr, "Error") ||
			strings.Contains(outputStr, "ImagePullBackOff") {
			return false, fmt.Sprintf("Pods are in a failed state:\n%s", outputStr)
		}

		// Check if all pods are running and ready
		if strings.Contains(outputStr, "\"phase\": \"Running\"") && !strings.Contains(outputStr, "\"ready\": false") {
			return true, "All pods are running and ready"
		}

		// Wait before checking again
		time.Sleep(5 * time.Second)
	}

	return false, "Timeout waiting for pods to become ready"
}

// deployAndVerifySingleManifest applies a single manifest and verifies pod health
func (c *Clients) DeployAndVerifySingleManifest(ctx context.Context, manifestPath string, isDeployment bool) (bool, string, error) {
	logger.Debugf("    Source path: %s", manifestPath)
	content, err := os.ReadFile(manifestPath)
	if err != nil {
		return false, "", fmt.Errorf("reading manifest file: %w", err)
	}
	o, err := k8s.ReadK8sObjects(content)
	if err != nil {
		return false, "", fmt.Errorf("reading k8s objects from manifest file %s: %w", manifestPath, err)
	}

	// Apply the manifest
	outputStr, err := c.Kube.Apply(ctx, manifestPath)

	if err != nil {
		logger.Errorf(" ❌  failed to apply manifest %s with error: %v", manifestPath, err)
		return false, outputStr, nil
	}

	logger.Infof("    ☑️  Successfully applied manifest %s", manifestPath)

	// Only check pod status for deployment.yaml files
	baseFilename := filepath.Base(manifestPath)
	if !isDeployment {
		logger.Debugf("    Skipping pod health check for non-deployment manifest: %s", baseFilename)
		return true, outputStr, nil
	}

	logger.Debugf("    Checking pod health for deployment manifest: %s", baseFilename)

	// Extract namespace and app labels from the manifest
	// This is simplified - would need to actually take this from the manifest
	namespace := "default" // Default namespace
	k8sAppName := o.Metadata.Labels[APP_LABEL]
	if k8sAppName == "" {
		logger.Errorf("    No app label found in manifest %s", manifestPath)
		return false, "", fmt.Errorf("no app label found in manifest %s", manifestPath)
	}
	labelSelector := fmt.Sprintf("%s=%s", APP_LABEL, k8sAppName)

	// Wait for pods to become healthy
	podSuccess, podOutput := c.CheckPodStatus(ctx, namespace, labelSelector, time.Minute)
	if !podSuccess {
		logger.Debugf("    Retrieving logs for pods with label selector %s in namespace %s", labelSelector, namespace)
<<<<<<< HEAD
		podLogs, err := GetDeploymentLogs(ctx, k8sAppName, namespace)
=======
		podLogs, err := GetDeploymentLogs(ctx, k8sAppName , namespace)
>>>>>>> f2a93635
		if err != nil {
			logger.Errorf("Error retrieving deployment logs: %v\n", err)
			return false, outputStr + "\n" + podOutput, nil
		}
		logger.Infof("Pods are not healthy for deployment with manifest %s, cleaning up failed deployment\n", manifestPath)
		// Clean up the failed deployment
		deleteOutput, err := c.Kube.DeleteDeployment(ctx, manifestPath)
		if err != nil {
			logger.Errorf("    ⚠️ Warning: Failed to clean up deployment: %v\n", err)
		} else {
			logger.Infof("    Successfully deleted failed deployment: %s\n", deleteOutput)
		}
		return false, outputStr + "\n" + podOutput + "\n" + podLogs, nil
	}
	logger.Info("    Pod health check passed")

	return true, outputStr, nil
}

// GetDeploymentLogs retrieves logs for pods matching the label selector in the specified namespace
func GetDeploymentLogs(ctx context.Context, deploymentName string, namespace string) (string, error) {
	// Loading kubeconfig from default location
	config, err := clientcmd.BuildConfigFromFlags("", clientcmd.RecommendedHomeFile)
	if err != nil {
		return "", fmt.Errorf("failed to load kubeconfig: %w", err)
	}

	// Create Kubernetes client
	client, err := kubernetes.NewForConfig(config)
	if err != nil {
		return "", fmt.Errorf("failed to create k8s client: %w", err)
	}

	// Get the Deployment
	// Note only please: We may want to handle the case where the deployment does not exist
	// or is not found in the specified namespace
	// This is a simplified example and may need to be adjusted based on our needs
	deployClient := client.AppsV1().Deployments(namespace)
	deployment, err := deployClient.Get(ctx, deploymentName, metav1.GetOptions{})
	if err != nil {
		return "", fmt.Errorf("failed to get deployment: %w", err)
	}

	// Get the matching pods
	labelSelector := metav1.FormatLabelSelector(&metav1.LabelSelector{MatchLabels: deployment.Spec.Selector.MatchLabels})
	pods, err := client.CoreV1().Pods(namespace).List(ctx, metav1.ListOptions{

		LabelSelector: labelSelector,
	})
	if err != nil {
		return "", fmt.Errorf("failed to list pods: %w", err)
	}

	if len(pods.Items) == 0 {
		return "", fmt.Errorf("no pods found for selector %q in namespace %q", labelSelector, namespace)
	}

	var logBuilder strings.Builder
	// Retrieve logs for each pod
	for _, pod := range pods.Items {
		logBuilder.WriteString(fmt.Sprintf("Logs for Pod: %s\n", pod.Name))
		podLogs, err := readPodLogs(client, namespace, pod.Name)
		if err != nil {
			return "", fmt.Errorf("error retrieving logs for pod %s: %w", pod.Name, err)
		}
		logBuilder.WriteString(podLogs)
	}

	return logBuilder.String(), nil
}

// readPodLogs retrieves logs for a given pod and returns them as a string
func readPodLogs(clientset *kubernetes.Clientset, namespace, podName string) (string, error) {
	req := clientset.CoreV1().Pods(namespace).GetLogs(podName, &v1.PodLogOptions{})
	stream, err := req.Stream(context.Background())
	if err != nil {
		return "", fmt.Errorf("error opening log stream for pod %s: %w", podName, err)
	}
	defer stream.Close()

	data, err := io.ReadAll(stream)
	if err != nil {
		return "", fmt.Errorf("error reading log stream for pod %s: %w", podName, err)
	}
	return string(data), nil
}<|MERGE_RESOLUTION|>--- conflicted
+++ resolved
@@ -100,12 +100,8 @@
 	// Wait for pods to become healthy
 	podSuccess, podOutput := c.CheckPodStatus(ctx, namespace, labelSelector, time.Minute)
 	if !podSuccess {
-		logger.Debugf("    Retrieving logs for pods with label selector %s in namespace %s", labelSelector, namespace)
-<<<<<<< HEAD
+		logger.Debugf("    Retrieving logs for pods with label selector %s in namespace %s", labelSelector, namespa
 		podLogs, err := GetDeploymentLogs(ctx, k8sAppName, namespace)
-=======
-		podLogs, err := GetDeploymentLogs(ctx, k8sAppName , namespace)
->>>>>>> f2a93635
 		if err != nil {
 			logger.Errorf("Error retrieving deployment logs: %v\n", err)
 			return false, outputStr + "\n" + podOutput, nil
@@ -124,7 +120,6 @@
 
 	return true, outputStr, nil
 }
-
 // GetDeploymentLogs retrieves logs for pods matching the label selector in the specified namespace
 func GetDeploymentLogs(ctx context.Context, deploymentName string, namespace string) (string, error) {
 	// Loading kubeconfig from default location
