// Package steps contains placeholder implementations for remaining workflow steps.
package steps

import (
	"context"
	"fmt"
	"log/slog"
	"os"
	"path/filepath"
	"regexp"
	"strings"
	"time"

	"github.com/Azure/containerization-assist/pkg/domain/errors"
	"github.com/Azure/containerization-assist/pkg/domain/workflow"
	"github.com/Azure/containerization-assist/pkg/infrastructure/container"
	"github.com/Azure/containerization-assist/pkg/infrastructure/core"
	"github.com/Azure/containerization-assist/pkg/infrastructure/kubernetes"
	"github.com/rs/zerolog"
)

func init() {
	// Register all steps in this file
	Register(NewBuildStep())
	Register(NewScanStep())
	Register(NewTagStep())
	Register(NewPushStep())
	Register(NewManifestStep())
	Register(NewClusterStep())
	Register(NewDeployStep())
	Register(NewVerifyStep())
}

// Use core.ExtractRepoName instead of local function

// captureDeploymentDiagnostics captures deployment diagnostics and stores them in K8s result metadata
func captureDeploymentDiagnostics(ctx context.Context, state *workflow.WorkflowState, infraK8sResult *K8sResult, logger *slog.Logger) {
	if diagnostics, diagErr := VerifyDeploymentWithDiagnostics(ctx, infraK8sResult, logger); diagErr == nil {
		// Store deployment diagnostics in K8s result metadata for access in response
		if state.K8sResult.Metadata == nil {
			state.K8sResult.Metadata = make(map[string]interface{})
		}
		state.K8sResult.Metadata["deployment_diagnostics"] = map[string]interface{}{
			"deployment_ok":  diagnostics.DeploymentOK,
			"pods_ready":     diagnostics.PodsReady,
			"pods_total":     diagnostics.PodsTotal,
			"pod_statuses":   diagnostics.PodStatuses,
			"services":       diagnostics.Services,
			"recent_events":  diagnostics.Events,
			"pod_logs":       diagnostics.Logs,
			"resource_usage": diagnostics.ResourceUsage,
			"errors":         diagnostics.Errors,
			"warnings":       diagnostics.Warnings,
			"timestamp":      diagnostics.Timestamp,
		}
	}
}

// createZerologFromSlog creates a zerolog logger from an slog logger
// This is a bridge function to use existing security scanners that expect zerolog
func createZerologFromSlog(slogLogger *slog.Logger) zerolog.Logger {
	// Create a zerolog logger that uses the same underlying writer as the slog logger
	// Use os.Stderr as the default output to match typical slog behavior
	writer := zerolog.ConsoleWriter{Out: os.Stderr}
	return zerolog.New(writer).
		With().
		Timestamp().
		Str("component", "security_scanner").
		Logger()
}

// BuildStep implements Docker image building
type BuildStep struct{}

func NewBuildStep() workflow.Step    { return &BuildStep{} }
func (s *BuildStep) Name() string    { return "build_image" }
func (s *BuildStep) MaxRetries() int { return 3 }
func (s *BuildStep) Execute(ctx context.Context, state *workflow.WorkflowState) (*workflow.StepResult, error) {
	if state.DockerfileResult == nil || state.AnalyzeResult == nil {
		return nil, errors.New(errors.CodeInvalidState, "build_step", "dockerfile and analyze results are required for build", nil)
	}

	state.Logger.Info("Step 3: Building Docker image")

	// Convert workflow types to infrastructure types for compatibility
	infraDockerfileResult := &DockerfileResult{
		Content:     state.DockerfileResult.Content,
		Path:        state.DockerfileResult.Path,
		BaseImage:   state.DockerfileResult.BaseImage,
		ExposedPort: state.DockerfileResult.ExposedPort,
	}

	// Generate image name and tag from cached repo identifier
	imageName := core.ExtractRepoName(state.RepoIdentifier)
	imageTag := extractAndValidateTag(state, state.Logger)

	buildContext := state.AnalyzeResult.RepoPath

	// In test mode, skip actual Docker operations
	if state.IsTestMode() {
		state.Logger.Info("Test mode: Simulating Docker build")

		// Create simulated build result
		buildResult := &BuildResult{
			ImageName: imageName,
			ImageTag:  imageTag,
			ImageID:   fmt.Sprintf("sha256:test-%s", imageName),
			BuildTime: time.Now(),
			Size:      100 * 1024 * 1024, // 100MB simulated size
		}

		// Store build result in workflow state
		state.BuildResult = &workflow.BuildResult{
			ImageID:   buildResult.ImageID,
			ImageRef:  fmt.Sprintf("%s:%s", buildResult.ImageName, buildResult.ImageTag),
			ImageSize: buildResult.Size,
			BuildTime: buildResult.BuildTime.Format(time.RFC3339),
			Metadata: map[string]interface{}{
				"build_context": buildContext,
				"image_name":    buildResult.ImageName,
				"image_tag":     buildResult.ImageTag,
				"test_mode":     true,
			},
		}

		state.Logger.Info("Test mode: Docker build simulation completed")

		// Return basic success result
		return &workflow.StepResult{Success: true}, nil
	}

	// Call the infrastructure build function
	buildResult, err := BuildImage(ctx, infraDockerfileResult, imageName, imageTag, buildContext, state.Logger)
	if err != nil {
		return nil, errors.New(errors.CodeImageBuildFailed, "build_step", err.Error(), err)
	}

	if buildResult == nil {
		return nil, errors.New(errors.CodeInternalError, "build_step", "build result is nil after successful build", nil)
	}

	// Store build result in workflow state
	state.BuildResult = &workflow.BuildResult{
		ImageID:   buildResult.ImageID,
		ImageRef:  fmt.Sprintf("%s:%s", buildResult.ImageName, buildResult.ImageTag),
		ImageSize: buildResult.Size,
		BuildTime: buildResult.BuildTime.Format(time.RFC3339),
		Metadata: map[string]interface{}{
			"build_context": buildContext,
			"image_name":    buildResult.ImageName,
			"image_tag":     buildResult.ImageTag,
		},
	}

	state.Logger.Info("Step completed")

	// Return StepResult with build data
	return &workflow.StepResult{
		Success: true,
		Data: map[string]interface{}{
			"image_id":   buildResult.ImageID,
			"image_ref":  fmt.Sprintf("%s:%s", buildResult.ImageName, buildResult.ImageTag),
			"image_size": formatBytes(buildResult.Size),
			"build_time": buildResult.BuildTime.Format(time.RFC3339),
		},
		Metadata: map[string]interface{}{
			"image_name": buildResult.ImageName,
			"image_tag":  buildResult.ImageTag,
		},
	}, nil
}

// ScanStep implements security scanning
type ScanStep struct{}

func NewScanStep() workflow.Step    { return &ScanStep{} }
func (s *ScanStep) Name() string    { return "security_scan" }
func (s *ScanStep) MaxRetries() int { return 2 }
func (s *ScanStep) Execute(ctx context.Context, state *workflow.WorkflowState) (*workflow.StepResult, error) {
	// Skip if scanning is not requested
	if !state.Args.Scan {
		state.Logger.Info("Step 4: Skipping security scan (not requested)")
		// Return basic success result

		return &workflow.StepResult{Success: true}, nil
	}

	if state.BuildResult == nil {
		return nil, errors.New(errors.CodeInvalidState, "scan_step", "build result is required for security scan", nil)
	}

	state.Logger.Info("Step 4: Running security vulnerability scan")

	// Implement actual vulnerability scanning using UnifiedSecurityScanner
	imageRef := state.BuildResult.ImageRef
	if imageRef == "" {
		return nil, errors.New(errors.CodeInvalidState, "scan_step", "no image reference available for security scan", nil)
	}

	// Create zerolog logger from slog logger for the scanner
	zerologLogger := createZerologFromSlog(state.Logger)

	// Initialize the unified security scanner
	scanner := container.NewUnifiedSecurityScanner(zerologLogger)

	// Run the security scan with medium severity threshold
	scanResult, err := scanner.ScanImage(ctx, imageRef, "medium")
	if err != nil {
		state.Logger.Error("Security scan failed", "error", err, "image", imageRef)
		// Store scan error information
		state.ScanReport = map[string]interface{}{
			"scanner":   "unified",
			"scan_time": time.Now().Format(time.RFC3339),
			"status":    "error",
			"error":     err.Error(),
			"image_ref": imageRef,
		}
		// In strict mode, fail the workflow for scan errors
		if state.Args.StrictMode {
			return nil, errors.New(errors.CodeVulnerabilityFound, "scan_step", "security scan failed in strict mode", err)
		}
		state.Logger.Warn("Continuing workflow despite scan failure")
		// Return basic success result

		return &workflow.StepResult{Success: true}, nil
	}

	// Process scan results
	vulnerabilityCount := 0
	criticalCount := 0
	highCount := 0
	mediumCount := 0
	lowCount := 0

	// Extract vulnerability counts from the unified scan result
	if scanResult.TrivyResult != nil && scanResult.TrivyResult.Vulnerabilities != nil {
		for _, vuln := range scanResult.TrivyResult.Vulnerabilities {
			vulnerabilityCount++
			switch vuln.Severity {
			case "CRITICAL":
				criticalCount++
			case "HIGH":
				highCount++
			case "MEDIUM":
				mediumCount++
			case "LOW":
				lowCount++
			}
		}
	}

	// Determine scan status
	scanStatus := "clean"
	if criticalCount > 0 {
		scanStatus = "critical"
	} else if highCount > 0 {
		scanStatus = "high"
	} else if mediumCount > 0 {
		scanStatus = "medium"
	} else if vulnerabilityCount > 0 {
		scanStatus = "low"
	}

	// Create comprehensive scan report
	state.ScanReport = map[string]interface{}{
		"scanner":         "unified",
		"scan_time":       scanResult.ScanTime.Format(time.RFC3339),
		"duration":        scanResult.Duration.String(),
		"image_ref":       imageRef,
		"vulnerabilities": vulnerabilityCount,
		"critical_vulns":  criticalCount,
		"high_vulns":      highCount,
		"medium_vulns":    mediumCount,
		"low_vulns":       lowCount,
		"status":          scanStatus,
		"trivy_enabled":   scanResult.TrivyResult != nil,
		"grype_enabled":   scanResult.GrypeResult != nil,
		"success":         scanResult.Success,
	}

	// Add remediation information if available
	if len(scanResult.Remediation) > 0 {
		remediationSteps := make([]map[string]interface{}, len(scanResult.Remediation))
		for i, step := range scanResult.Remediation {
			remediationSteps[i] = map[string]interface{}{
				"action":      step.Action,
				"description": step.Description,
				"priority":    step.Priority,
			}
		}
		state.ScanReport["remediation"] = remediationSteps
	}

	state.Logger.Info("Step completed")

	// Return StepResult with scan data
	return &workflow.StepResult{
		Success: true,
		Data: map[string]interface{}{
			"scanner":         "unified",
			"vulnerabilities": vulnerabilityCount,
			"critical_vulns":  criticalCount,
			"high_vulns":      highCount,
			"medium_vulns":    mediumCount,
			"low_vulns":       lowCount,
			"status":          scanStatus,
		},
		Metadata: map[string]interface{}{
			"scan_time": time.Now().Format(time.RFC3339),
			"image_ref": state.BuildResult.ImageRef,
		},
	}, nil
}

// TagStep implements image tagging
type TagStep struct{}

func NewTagStep() workflow.Step    { return &TagStep{} }
func (s *TagStep) Name() string    { return "tag_image" }
func (s *TagStep) MaxRetries() int { return 2 }
func (s *TagStep) Execute(ctx context.Context, state *workflow.WorkflowState) (*workflow.StepResult, error) {
	if state.BuildResult == nil || state.BuildResult.ImageID == "" {
		state.Logger.Error("Cannot tag image: missing build result")
		return &workflow.StepResult{
				Success: false,
			}, errors.New(
				errors.CodeInvalidState,
				"tag_step",
				"cannot tag image: build result is missing or incomplete; do not proceed. Run build_image again after fixing Dockerfile.",
				nil,
			)
	}

	state.Logger.Info("Step 5: Tagging image for registry")

	// Extract tag from request parameters, default to "latest" if not provided
	imageTag := extractAndValidateTag(state, state.Logger)
	imageName := core.ExtractRepoName(state.RepoIdentifier)

	// In test mode, skip actual Docker operations
	if state.IsTestMode() {
		state.Logger.Info("Step completed")

		// Update the build result with the final tag
		state.BuildResult.ImageRef = fmt.Sprintf("%s:%s", imageName, imageTag)

		state.Logger.Info("Step completed")

		return &workflow.StepResult{Success: true}, nil
	}

	// Actually tag the Docker image using the built image ID
	sourceImage := state.BuildResult.ImageID
	targetImage := fmt.Sprintf("%s:%s", imageName, imageTag)

	state.Logger.Info("Target image to tag", "target_image", targetImage)

	// Create Docker registry manager for tagging
	dockerClient := container.NewDockerCmdRunner(nil)
	registryManager := container.NewRegistryManager(dockerClient, state.Logger)

	tagResult, err := registryManager.TagImage(ctx, sourceImage, targetImage)
	if err != nil {
		state.Logger.Error("Failed to tag image", "error", err)
		return nil, errors.New(errors.CodeOperationFailed, "tag_step", fmt.Sprintf("failed to tag image: %v", err), err)
	}

	if !tagResult.Success {
		errorMsg := "Docker tag operation failed"
		if tagResult.Error != nil {
			errorMsg = tagResult.Error.Message
		}
		state.Logger.Error(errorMsg)
		return nil, errors.New(errors.CodeOperationFailed, "tag_step", errorMsg, nil)
	}

	// Update the build result with the final tag
	state.BuildResult.ImageRef = targetImage

	state.Logger.Info("Tag Step completed")

	return &workflow.StepResult{Success: true}, nil
}

// PushStep implements image pushing
type PushStep struct{}

func NewPushStep() workflow.Step    { return &PushStep{} }
func (s *PushStep) Name() string    { return "push_image" }
func (s *PushStep) MaxRetries() int { return 3 }
func (s *PushStep) Execute(ctx context.Context, state *workflow.WorkflowState) (*workflow.StepResult, error) {
	state.Logger.Info("Step 6: Preparing image for deployment")

	if state.BuildResult == nil {
		return nil, errors.New(errors.CodeInvalidState, "push_step", "build result is required for image preparation", nil)
	}

	// Update the build result with the correct local registry reference for kind deployment
	imageName := core.ExtractRepoName(state.RepoIdentifier)
	// Preserve the tag from the previous TagStep instead of hardcoding "latest"
	imageTag := parseImageReference(state.BuildResult.ImageRef)
	localRegistryImageRef := fmt.Sprintf("localhost:5001/%s:%s", imageName, imageTag)

	// Update both BuildResult and Result with the correct local registry reference
	state.BuildResult.ImageRef = localRegistryImageRef
	state.Result.ImageRef = localRegistryImageRef

	state.Logger.Info("Step completed")

	state.Logger.Info("Build result updated")

	// Return StepResult with corrected image reference in data
	return &workflow.StepResult{
		Success: true,
		Data: map[string]interface{}{
			"image_ref": localRegistryImageRef,
		},
	}, nil
}

// ManifestStep implements Kubernetes manifest verification
type ManifestStep struct{}

func NewManifestStep() workflow.Step    { return &ManifestStep{} }
func (s *ManifestStep) Name() string    { return "verify_manifests" }
func (s *ManifestStep) MaxRetries() int { return 2 }
func (s *ManifestStep) Execute(ctx context.Context, state *workflow.WorkflowState) (*workflow.StepResult, error) {
<<<<<<< HEAD
	// Verify that the agent created the manifests directory
	manifestsDir := filepath.Join(state.AnalyzeResult.RepoPath, "manifests")
	if _, err := os.Stat(manifestsDir); os.IsNotExist(err) {
		return nil, fmt.Errorf("AI agent did not create manifests directory at expected path: %s", manifestsDir)
=======
	// Check if manifest content is provided
	var manifestList []string

	if manifestsData, exists := state.RequestParams["manifests"]; exists {
		if manifestsMap, ok := manifestsData.(map[string]interface{}); ok {
			state.Logger.Info("Using provided Kubernetes manifests from the LLM Host")

			// Create manifests directory
			manifestsDir := filepath.Join(state.AnalyzeResult.RepoPath, "manifests")
			if err := createManifestsDirectory(manifestsDir, state.Logger); err != nil {
				return nil, fmt.Errorf("failed to create manifests directory: %v", err)
			}

			// Write individual manifest files
			for filename, content := range manifestsMap {
				if contentStr, ok := content.(string); ok && contentStr != "" {
					filePath := filepath.Join(manifestsDir, filename)
					if err := writeManifestFile(filePath, contentStr, state.Logger); err != nil {
						return nil, fmt.Errorf("failed to write manifest file %s: %v", filename, err)
					}
					manifestList = append(manifestList, contentStr)
					state.Logger.Info("Wrote manifest file", "filename", filename, "path", filePath)
				}
			}

			// Set results with AI metadata
			state.K8sResult = &workflow.K8sResult{
				Manifests:   manifestList,
				Namespace:   extractNamespaceFromManifests(manifestList),
				ServiceName: extractServiceNameFromManifests(manifestList),
				Endpoint:    "", // Will be set after deployment
				Metadata: map[string]interface{}{
					"ai_generated":   true,
					"manifest_path":  manifestsDir,
					"manifest_count": len(manifestList),
				},
			}

			state.Logger.Info("ManifestStep: AI manifests - K8sResult created", "metadata_keys", []string{"ai_generated", "manifest_path", "manifest_count"}, "manifest_path", manifestsDir)

			state.Logger.Info("Step completed")

			// Return basic success result

			return &workflow.StepResult{Success: true}, nil
		}
>>>>>>> 7349117a
	}

	// Read and verify generated manifest files
	files, err := os.ReadDir(manifestsDir)
	if err != nil {
		return nil, fmt.Errorf("failed to read manifests directory: %v", err)
	}

	if len(files) == 0 {
		return nil, fmt.Errorf("AI agent did not generate any manifest files in %s", manifestsDir)
	}

	// Count valid YAML files
	validManifests := 0
	for _, file := range files {
		if !file.IsDir() && (strings.HasSuffix(file.Name(), ".yaml") || strings.HasSuffix(file.Name(), ".yml")) {
			// Read file content for validation (but don't store in response)
			filePath := filepath.Join(manifestsDir, file.Name())
			content, err := os.ReadFile(filePath)
			if err != nil {
				state.Logger.Warn("Failed to read manifest file", "filename", file.Name(), "error", err)
				continue
			}
			if len(content) > 0 {
				// TODO: Add linting/validation of YAML content?
				validManifests++
				state.Logger.Info("Verified AI-generated manifest file", "filename", file.Name(), "size", len(content))
			}
		}
	}

	if validManifests == 0 {
		return nil, fmt.Errorf("no valid manifest files found in %s", manifestsDir)
	}

	// Set results with AI metadata (no manifest content in response)
	state.K8sResult = &workflow.K8sResult{
		Namespace:   "default", // Will be extracted from files during deployment
		ServiceName: "app",     // Will be extracted from files during deployment
		Endpoint:    "",        // Will be set after deployment
		Metadata: map[string]interface{}{
			"ai_generated":   true,
			"manifest_path":  manifestsDir,
			"manifest_count": validManifests,
			"verified":       true,
		},
	}

<<<<<<< HEAD
	state.Logger.Info("Verified AI-generated manifests", "count", validManifests, "path", manifestsDir)
=======
	state.Logger.Info("ManifestStep: generated manifests - K8sResult created", "metadata", metadata)

	state.Logger.Info("Step completed")
	// Return basic success result
>>>>>>> 7349117a

	// Return success result without manifest contents
	return &workflow.StepResult{
		Success: true,
		Data: map[string]interface{}{
			"manifest_path":  manifestsDir,
			"manifest_count": validManifests,
			"verified":       true,
		},
		Metadata: map[string]interface{}{
			"ai_generated": true,
		},
	}, nil
}

// ClusterStep implements cluster setup
type ClusterStep struct{}

func NewClusterStep() workflow.Step    { return &ClusterStep{} }
func (s *ClusterStep) Name() string    { return "setup_cluster" }
func (s *ClusterStep) MaxRetries() int { return 2 }
func (s *ClusterStep) Execute(ctx context.Context, state *workflow.WorkflowState) (*workflow.StepResult, error) {
	state.Logger.Info("Step 7: Setting up kind cluster")

	// Check if deployment is actually requested
	shouldDeploy := state.Args.Deploy == nil || *state.Args.Deploy
	if !shouldDeploy {
		state.Logger.Info("Skipping cluster setup (deployment not requested)")
		// Return basic success result

		return &workflow.StepResult{Success: true}, nil
	}

	// In test mode, simulate cluster setup
	var registryURL string
	if state.IsTestMode() {
		state.Logger.Info("Test mode: Simulating kind cluster setup")
		registryURL = "test-registry.local:5000"
	} else {
		// Setup kind cluster with registry
		var err error
		registryURL, err = SetupKindCluster(ctx, "containerization-assist", state.Logger)
		if err != nil {
			return nil, errors.New(errors.CodeKubernetesApiError, "cluster_step", "kind cluster setup failed", err)
		}

		// Wait for nodes to become ready after cluster setup
		state.Logger.Info("Waiting for cluster nodes to become ready...")
		if err := waitForNodesReady(ctx, state.Logger); err != nil {
			state.Logger.Warn("Nodes may not be fully ready, but continuing", "error", err)
			// Don't fail the step, just warn - nodes often become ready shortly after
		}
	}

	// Store registry URL for later use - preserve existing K8sResult data
	if state.K8sResult == nil {
		state.K8sResult = &workflow.K8sResult{
			Metadata: make(map[string]interface{}),
		}
		state.Logger.Info("Cluster setup: created new K8sResult")
	} else {
		var metadataKeys []string
		if state.K8sResult.Metadata != nil {
			for key := range state.K8sResult.Metadata {
				metadataKeys = append(metadataKeys, key)
			}
		}
		state.Logger.Info("Cluster setup: preserving existing K8sResult", "metadata_keys", metadataKeys)
	}
	if state.K8sResult.Metadata == nil {
		state.K8sResult.Metadata = make(map[string]interface{})
	}
	state.K8sResult.Metadata["registry_url"] = registryURL
	state.Logger.Info("Cluster setup: added registry URL", "registry_url", registryURL)

	state.Logger.Info("Kind cluster setup completed successfully", "registry_url", registryURL)
	// Return basic success result

	return &workflow.StepResult{Success: true}, nil
}

// DeployStep implements application deployment
type DeployStep struct{}

func NewDeployStep() workflow.Step    { return &DeployStep{} }
func (s *DeployStep) Name() string    { return "deploy_application" }
func (s *DeployStep) MaxRetries() int { return 3 }
func (s *DeployStep) Execute(ctx context.Context, state *workflow.WorkflowState) (*workflow.StepResult, error) {
	state.Logger.Info("Step 8: Deploying application to Kubernetes")

	// Check if deployment is actually requested
	shouldDeploy := state.Args.Deploy == nil || *state.Args.Deploy
	if !shouldDeploy {
		state.Logger.Info("Skipping deployment (not requested)")
		// Return basic success result

		return &workflow.StepResult{Success: true}, nil
	}

	if state.K8sResult == nil {
		return nil, errors.New(errors.CodeInvalidState, "deploy_step", "K8s manifests are required for deployment", nil)
	}

	// First, load image into kind cluster if needed
	if state.BuildResult != nil && !state.IsTestMode() {
		infraBuildResult := &BuildResult{
			ImageName: core.ExtractRepoName(state.RepoIdentifier),
			ImageTag:  parseImageReference(state.BuildResult.ImageRef),
			ImageID:   state.BuildResult.ImageID,
		}

		err := LoadImageToKind(ctx, infraBuildResult, "containerization-assist", state.Logger)
		if err != nil {
			return nil, errors.New(errors.CodeImagePullFailed, "deploy_step", "failed to load image to kind", err)
		}
		state.Logger.Info("Image loaded into kind cluster successfully")
	} else if state.IsTestMode() {
		state.Logger.Info("Test mode: Skipping image load to kind cluster")
	}

	// Convert workflow K8sResult to infrastructure K8sResult for deployment
	manifestPath := ""
	state.Logger.Info("Deploy step: checking for manifest path", "k8s_result_nil", state.K8sResult == nil)
	if state.K8sResult != nil {
		state.Logger.Info("Deploy step: K8sResult metadata", "metadata", state.K8sResult.Metadata)
		if pathFromMetadata, exists := state.K8sResult.Metadata["manifest_path"]; exists {
			if pathStr, ok := pathFromMetadata.(string); ok {
				manifestPath = pathStr
				state.Logger.Info("Deploy step: found manifest path", "path", manifestPath)
			} else {
				state.Logger.Warn("Deploy step: manifest_path exists but not a string", "type", fmt.Sprintf("%T", pathFromMetadata), "value", pathFromMetadata)
			}
		} else {
			state.Logger.Warn("Deploy step: manifest_path not found in metadata")
		}
	}

	state.Logger.Info("Step completed")

	if manifestPath == "" {
		// Fallback: try to find manifests in the expected directory
		// From the repo path, construct the expected manifests directory
		repoPath := strings.TrimPrefix(state.RepoIdentifier, "file://")
		expectedManifestDir := filepath.Join(repoPath, "manifests")

		// Check if the manifests directory exists
		if _, err := os.Stat(expectedManifestDir); err == nil {
			manifestPath = expectedManifestDir
			state.Logger.Info("Deploy step: using fallback manifest path", "path", manifestPath)
		} else {
			state.Logger.Error("Deploy step: fallback manifest directory not found", "expected_path", expectedManifestDir, "error", err)
			return nil, errors.New(errors.CodeInvalidState, "deploy_step", "manifest path not found in K8s result metadata", nil)
		}
	}

	infraK8sResult := &K8sResult{
		AppName:    core.ExtractRepoName(state.RepoIdentifier),
		Namespace:  state.K8sResult.Namespace,
		ServiceURL: state.K8sResult.Endpoint,
		Manifests: map[string]interface{}{
			"path": manifestPath,
		},
		Metadata: map[string]interface{}{
			"port":      0,                          // Default port
			"image_ref": state.BuildResult.ImageRef, // Use the tagged image reference from TagStep
		},
	}

	// Add port using priority: Dockerfile → Analysis → Default
	port := 8080 // Default fallback
	switch {
	case state.DockerfileResult != nil && state.DockerfileResult.ExposedPort > 0:
		port = state.DockerfileResult.ExposedPort
		state.Logger.Info("Using port from Dockerfile", "port", port)

	case state.AnalyzeResult != nil && state.AnalyzeResult.Port > 0:
		port = state.AnalyzeResult.Port
		state.Logger.Info("Using port from analysis", "port", port)

	default:
		state.Logger.Info("Using default application port", "port", port, "reason", "no port detected from Dockerfile or analysis")
	}
	infraK8sResult.Metadata["port"] = port

	// Add actual image ref from build result if available
	if state.BuildResult != nil && state.BuildResult.ImageRef != "" {
		infraK8sResult.Metadata["image_ref"] = state.BuildResult.ImageRef
	}

	// Log deployment details for debugging
	if path, ok := infraK8sResult.Manifests["path"].(string); ok {
		manifestPath = path
	}
	state.Logger.Info("Step completed")

	// Deploy to Kubernetes
	if state.IsTestMode() {
		state.Logger.Info("Step completed")
	} else {
		err := DeployToKubernetes(ctx, infraK8sResult, state.Logger)
		if err != nil {
			// Capture deployment diagnostics for error reporting
			captureDeploymentDiagnostics(ctx, state, infraK8sResult, state.Logger)

			return &workflow.StepResult{
				Success: false,
			}, err
		}
	}

	state.Logger.Info("Application deployed successfully", "namespace", state.K8sResult.Namespace)

	return &workflow.StepResult{
		Success: true,
		Data: map[string]interface{}{
			"namespace": state.K8sResult.Namespace,
			"app_name":  infraK8sResult.AppName,
		},
	}, nil
}

// VerifyStep implements deployment verification
type VerifyStep struct{}

func NewVerifyStep() workflow.Step    { return &VerifyStep{} }
func (s *VerifyStep) Name() string    { return "verify_deployment" }
func (s *VerifyStep) MaxRetries() int { return 2 }
func (s *VerifyStep) Execute(ctx context.Context, state *workflow.WorkflowState) (*workflow.StepResult, error) {
	state.Logger.Info("Step 10: Verifying deployment health with port forwarding")

	// Check if deployment was actually requested
	shouldDeploy := state.Args.Deploy == nil || *state.Args.Deploy
	if !shouldDeploy {
		state.Logger.Info("Skipping verification (deployment not requested)")
		// Return basic success result

		return &workflow.StepResult{Success: true}, nil
	}

	if state.K8sResult == nil {
		return nil, errors.New(errors.CodeInvalidState, "verify_step", "K8s result is required for deployment verification", nil)
	}

	// Convert workflow K8sResult to infrastructure K8sResult
	infraK8sResult := &K8sResult{
		AppName:    core.ExtractRepoName(state.RepoIdentifier),
		Namespace:  state.K8sResult.Namespace,
		ServiceURL: state.K8sResult.Endpoint,
		Manifests: map[string]interface{}{
			"path": state.K8sResult.Metadata["manifest_path"], // Pass manifest path for verification
		},
	}

	// Perform enhanced verification with port forwarding and health checks
	var verifyResult *VerificationResult
	if state.IsTestMode() {
		state.Logger.Info("Test mode: Simulating enhanced deployment verification")
		state.Result.Endpoint = fmt.Sprintf("http://test-%s.%s.svc.cluster.local:8080",
			core.ExtractRepoName(state.RepoIdentifier), state.K8sResult.Namespace)

		// Simulate successful verification output
		state.Logger.Info("✅ Deployment verified successfully")
		state.Logger.Info("✅ Port forwarding active (timeout: 30min)")
		state.Logger.Info("✅ Application responding (200 OK, 45ms)")
		state.Logger.Info("🔗 Access your app: http://localhost:8080")
	} else {
		// Use enhanced verification with port forwarding
		var err error
		verifyResult, err = VerifyDeploymentWithPortForward(ctx, infraK8sResult, state.Logger)
		if err != nil {
			state.Logger.Warn("Enhanced deployment verification failed", "error", err)
			// In strict mode, fail the workflow for verification errors
			if state.Args.StrictMode {
				return nil, errors.New(errors.CodeDeploymentFailed, "verify_step", "enhanced deployment verification failed in strict mode", err)
			}
			// Otherwise, don't fail the workflow - just warn
		}

		// Process and display verification results
		if verifyResult != nil {
			// Store the detailed verification result in K8sResult metadata for the orchestrator
			if state.K8sResult != nil {
				if state.K8sResult.Metadata == nil {
					state.K8sResult.Metadata = make(map[string]interface{})
				}
				state.K8sResult.Metadata["verification_result"] = map[string]interface{}{
					"deployment_success": verifyResult.DeploymentSuccess,
					"access_url":         verifyResult.AccessURL,
					"user_message":       verifyResult.UserMessage,
					"next_steps":         verifyResult.NextSteps,
					"messages":           verifyResult.Messages,
					"port_forward":       verifyResult.PortForwardResult,
					"health_check":       verifyResult.HealthCheckResult,
				}

				// Also capture current deployment diagnostics for the final response
				captureDeploymentDiagnostics(ctx, state, infraK8sResult, state.Logger)
			}

			for _, message := range verifyResult.Messages {
				switch message.Level {
				case "success":
					state.Logger.Info(fmt.Sprintf("%s %s", message.Icon, message.Message))
				case "warning":
					state.Logger.Warn(fmt.Sprintf("%s %s", message.Icon, message.Message))
				case "error":
					state.Logger.Error(fmt.Sprintf("%s %s", message.Icon, message.Message))
				case "info":
					state.Logger.Info(fmt.Sprintf("%s %s", message.Icon, message.Message))
				}
			}

			// Set endpoint in result
			if url := verifyResult.AccessURL; url != "" {
				state.Result.Endpoint = url
				state.Logger.Info(fmt.Sprintf("🔗 Access your app: %s", url))
				// Return basic success result

				return &workflow.StepResult{Success: true}, nil
			}

			endpoint, err := GetServiceEndpoint(ctx, infraK8sResult, state.Logger)
			if err != nil {
				if state.Args.StrictMode {
					return nil, errors.New(errors.CodeKubernetesApiError, "verify_step", "failed to get service endpoint in strict mode", err)
				}
				state.Logger.Warn("Failed to get service endpoint (non-critical)", "error", err)
			} else {
				state.Result.Endpoint = endpoint
				state.Logger.Info("Service endpoint discovered", "endpoint", endpoint)
			}

			// Log the formatted summary message and next steps from verification result
			if verifyResult.NextSteps != "" {
				state.Logger.Info(fmt.Sprintf("Next: %s", verifyResult.NextSteps))
			}
		}
	}

	state.Logger.Info("Enhanced deployment verification completed")
	// Return basic success result

	return &workflow.StepResult{Success: true}, nil
}

// validateDockerTag validates a Docker tag format according to Docker Registry specification
func validateDockerTag(tag string) error {
	// Docker tag rules from registry specification grammar:
	// tag := /[\w][\w.-]{0,127}/
	// (see: https://pkg.go.dev/github.com/distribution/reference#pkg-overview)
	// - Must start with word character (letter, digit, underscore)
	// - Followed by 0-127 word characters, dots, or dashes
	// - Maximum 128 characters total
	// - Case sensitive (uppercase allowed)
	if len(tag) == 0 {
		return fmt.Errorf("tag cannot be empty")
	}
	if len(tag) > 128 {
		return fmt.Errorf("tag too long (max 128 characters)")
	}

	// Check format according to registry specification: [\w][\w.-]{0,127}
	validTag := regexp.MustCompile(`^[\w][\w.-]{0,127}$`)
	if !validTag.MatchString(tag) {
		return fmt.Errorf("invalid tag format: must start with word character, followed by word chars/dots/dashes, max 128 chars")
	}

	return nil
}

// extractAndValidateTag extracts and validates a Docker tag from the request parameters.
func extractAndValidateTag(state *workflow.WorkflowState, logger *slog.Logger) string {
	const fallbackTag = "latest"

	tagStr, ok := state.RequestParams["tag"].(string)
	if !ok || tagStr == "" {
		return fallbackTag
	}

	if err := validateDockerTag(tagStr); err != nil {
		return fallbackTag
	}

	return tagStr
}

// parseImageReference parses an image reference and extracts the tag, default returns "latest"
func parseImageReference(imageRef string) string {
	if imageRef == "" {
		return "latest"
	}

	parts := strings.Split(imageRef, ":")
	if len(parts) == 2 {
		return parts[1]
	}

	return "latest"
}

// waitForNodesReady waits for Kubernetes nodes to become ready
func waitForNodesReady(ctx context.Context, logger *slog.Logger) error {
	kubeRunner := kubernetes.NewKubeCmdRunner(&core.DefaultCommandRunner{})
	maxAttempts := 12 // 60 seconds total (5 seconds * 12)

	for attempt := 1; attempt <= maxAttempts; attempt++ {
		// Check node status
		output, err := kubeRunner.GetNodes(ctx)
		if err != nil {
			time.Sleep(5 * time.Second)
			continue
		}

		// Check if nodes are ready (not tainted with not-ready)
		if strings.Contains(string(output), "Ready") && !strings.Contains(string(output), "NotReady") {
			return nil
		}

		time.Sleep(5 * time.Second)
	}

	return fmt.Errorf("nodes did not become ready within timeout period")
}<|MERGE_RESOLUTION|>--- conflicted
+++ resolved
@@ -425,59 +425,10 @@
 func (s *ManifestStep) Name() string    { return "verify_manifests" }
 func (s *ManifestStep) MaxRetries() int { return 2 }
 func (s *ManifestStep) Execute(ctx context.Context, state *workflow.WorkflowState) (*workflow.StepResult, error) {
-<<<<<<< HEAD
 	// Verify that the agent created the manifests directory
 	manifestsDir := filepath.Join(state.AnalyzeResult.RepoPath, "manifests")
 	if _, err := os.Stat(manifestsDir); os.IsNotExist(err) {
 		return nil, fmt.Errorf("AI agent did not create manifests directory at expected path: %s", manifestsDir)
-=======
-	// Check if manifest content is provided
-	var manifestList []string
-
-	if manifestsData, exists := state.RequestParams["manifests"]; exists {
-		if manifestsMap, ok := manifestsData.(map[string]interface{}); ok {
-			state.Logger.Info("Using provided Kubernetes manifests from the LLM Host")
-
-			// Create manifests directory
-			manifestsDir := filepath.Join(state.AnalyzeResult.RepoPath, "manifests")
-			if err := createManifestsDirectory(manifestsDir, state.Logger); err != nil {
-				return nil, fmt.Errorf("failed to create manifests directory: %v", err)
-			}
-
-			// Write individual manifest files
-			for filename, content := range manifestsMap {
-				if contentStr, ok := content.(string); ok && contentStr != "" {
-					filePath := filepath.Join(manifestsDir, filename)
-					if err := writeManifestFile(filePath, contentStr, state.Logger); err != nil {
-						return nil, fmt.Errorf("failed to write manifest file %s: %v", filename, err)
-					}
-					manifestList = append(manifestList, contentStr)
-					state.Logger.Info("Wrote manifest file", "filename", filename, "path", filePath)
-				}
-			}
-
-			// Set results with AI metadata
-			state.K8sResult = &workflow.K8sResult{
-				Manifests:   manifestList,
-				Namespace:   extractNamespaceFromManifests(manifestList),
-				ServiceName: extractServiceNameFromManifests(manifestList),
-				Endpoint:    "", // Will be set after deployment
-				Metadata: map[string]interface{}{
-					"ai_generated":   true,
-					"manifest_path":  manifestsDir,
-					"manifest_count": len(manifestList),
-				},
-			}
-
-			state.Logger.Info("ManifestStep: AI manifests - K8sResult created", "metadata_keys", []string{"ai_generated", "manifest_path", "manifest_count"}, "manifest_path", manifestsDir)
-
-			state.Logger.Info("Step completed")
-
-			// Return basic success result
-
-			return &workflow.StepResult{Success: true}, nil
-		}
->>>>>>> 7349117a
 	}
 
 	// Read and verify generated manifest files
@@ -526,14 +477,7 @@
 		},
 	}
 
-<<<<<<< HEAD
 	state.Logger.Info("Verified AI-generated manifests", "count", validManifests, "path", manifestsDir)
-=======
-	state.Logger.Info("ManifestStep: generated manifests - K8sResult created", "metadata", metadata)
-
-	state.Logger.Info("Step completed")
-	// Return basic success result
->>>>>>> 7349117a
 
 	// Return success result without manifest contents
 	return &workflow.StepResult{
