--- conflicted
+++ resolved
@@ -51,7 +51,6 @@
 	},
 }
 
-<<<<<<< HEAD
 		switch name {
 		case "containerize_repository":
 			userPrompt = "You are an expert in Kubernetes and Docker.\n" +
@@ -64,13 +63,12 @@
 			systemPrompt = "You are a containerization expert."
 			userPrompt = "Please help with containerization tasks."
 		}
-=======
+
 type PromptAndHandler struct {
 	toolname    string
 	description string
 	userText    []string
 }
->>>>>>> ab4a1447
 
 func (p *PromptAndHandler) GetPrompt() mcp.Prompt {
 	return mcp.NewPrompt(p.toolname, mcp.WithPromptDescription(p.description))
