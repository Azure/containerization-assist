// Package steps contains individual workflow step implementations.
package steps

import (
	"context"
	"fmt"
	"regexp"
	"strconv"
	"strings"

	"github.com/Azure/container-kit/pkg/mcp/domain/workflow"
)

func init() {
	Register(NewDockerfileStep())
}

// DockerfileStep implements Dockerfile generation
type DockerfileStep struct{}

// NewDockerfileStep creates a new dockerfile step
func NewDockerfileStep() workflow.Step {
	return &DockerfileStep{}
}

// Name returns the step name
func (s *DockerfileStep) Name() string {
	return "generate_dockerfile"
}

// Execute generates a Dockerfile
func (s *DockerfileStep) Execute(ctx context.Context, state *workflow.WorkflowState) error {
	// Check if generated Dockerfile content is provided
	var dockerfileContent string
	var hasContent bool

	if content, exists := state.RequestParams["dockerfile_content"]; exists {
		if contentStr, ok := content.(string); ok && contentStr != "" {
			dockerfileContent = contentStr
			hasContent = true
			state.Logger.Info("Using provided Dockerfile content")
		}
	}

	if hasContent {
		// Use generated content directly
		dockerfileResult := &DockerfileResult{
			Content:     dockerfileContent,
			Path:        "Dockerfile",
			BaseImage:   extractBaseImageFromDockerfile(dockerfileContent),
			ExposedPort: extractPortFromDockerfile(dockerfileContent),
		}

		if err := WriteDockerfile(state.AnalyzeResult.RepoPath, dockerfileContent, state.Logger); err != nil {
			return fmt.Errorf("failed to write AI-generated Dockerfile to path '%s': %v", state.AnalyzeResult.RepoPath, err)
		}

		state.Logger.Info("Dockerfile written successfully", "path", dockerfileResult.Path)

		// Convert to workflow type
		state.DockerfileResult = &workflow.DockerfileResult{
			Content:     dockerfileResult.Content,
			Path:        dockerfileResult.Path,
			BaseImage:   dockerfileResult.BaseImage,
			Metadata:    map[string]interface{}{"ai_generated": true},
			ExposedPort: dockerfileResult.ExposedPort,
		}

		return nil
	}

	// If no content provided, generate Dockerfile normally
	state.Logger.Info("No content provided, generating Dockerfile from analysis")

	if state.AnalyzeResult == nil {
		return fmt.Errorf("analyze result is required for Dockerfile generation")
	}

<<<<<<< HEAD
	// Convert workflow analyze result to infrastructure type
=======
	state.Logger.Info("Step 2: Generating Dockerfile")

>>>>>>> ddbeb7fc
	infraAnalyzeResult := &AnalyzeResult{
		Language:  state.AnalyzeResult.Language,
		Framework: state.AnalyzeResult.Framework,
		Port:      state.AnalyzeResult.Port,
		Analysis:  state.AnalyzeResult.Metadata,
		RepoPath:  state.AnalyzeResult.RepoPath,
	}

	dockerfileResult, err := GenerateDockerfile(infraAnalyzeResult, state.Logger)
	if err != nil {
		return fmt.Errorf("dockerfile generation failed: %v", err)
	}

	state.Logger.Info("Dockerfile generated; returning content in MCP response instead of writing to disk")

	// Add instructions for user to create/update Dockerfile
	instructions := "To use this Dockerfile, create or update a file named 'Dockerfile' in your project root with the following content."
	if dockerfileResult.Path != "Dockerfile" {
		instructions += "\nFile name: " + dockerfileResult.Path
	}

<<<<<<< HEAD
	// Convert to workflow type
	metadata := map[string]interface{}{"build_args": dockerfileResult.BuildArgs}

=======
>>>>>>> ddbeb7fc
	state.DockerfileResult = &workflow.DockerfileResult{
		Content:     dockerfileResult.Content,
		Path:        dockerfileResult.Path,
		BaseImage:   dockerfileResult.BaseImage,
<<<<<<< HEAD
		Metadata:    metadata,
=======
		Metadata:    map[string]interface{}{"build_args": dockerfileResult.BuildArgs, "instructions": instructions},
>>>>>>> ddbeb7fc
		ExposedPort: dockerfileResult.ExposedPort,
	}

	return nil
}

// extractBaseImageFromDockerfile extracts the base image from Dockerfile content
func extractBaseImageFromDockerfile(content string) string {
	lines := strings.Split(content, "\n")
	for _, line := range lines {
		line = strings.TrimSpace(line)
		if strings.HasPrefix(strings.ToUpper(line), "FROM ") {
			parts := strings.Fields(line)
			if len(parts) >= 2 {
				baseImage := parts[1]
				// Remove AS alias if present
				if len(parts) >= 4 && strings.ToUpper(parts[2]) == "AS" {
					return baseImage
				}
				return baseImage
			}
		}
	}
	return "unknown"
}

// extractPortFromDockerfile extracts the exposed port from Dockerfile content
func extractPortFromDockerfile(content string) int {
	lines := strings.Split(content, "\n")
	re := regexp.MustCompile(`EXPOSE\s+(\d+)`)

	for _, line := range lines {
		line = strings.TrimSpace(strings.ToUpper(line))
		if matches := re.FindStringSubmatch(line); len(matches) > 1 {
			if port, err := strconv.Atoi(matches[1]); err == nil {
				return port
			}
		}
	}
	return 0
}<|MERGE_RESOLUTION|>--- conflicted
+++ resolved
@@ -76,12 +76,8 @@
 		return fmt.Errorf("analyze result is required for Dockerfile generation")
 	}
 
-<<<<<<< HEAD
-	// Convert workflow analyze result to infrastructure type
-=======
 	state.Logger.Info("Step 2: Generating Dockerfile")
 
->>>>>>> ddbeb7fc
 	infraAnalyzeResult := &AnalyzeResult{
 		Language:  state.AnalyzeResult.Language,
 		Framework: state.AnalyzeResult.Framework,
@@ -103,21 +99,13 @@
 		instructions += "\nFile name: " + dockerfileResult.Path
 	}
 
-<<<<<<< HEAD
-	// Convert to workflow type
 	metadata := map[string]interface{}{"build_args": dockerfileResult.BuildArgs}
 
-=======
->>>>>>> ddbeb7fc
 	state.DockerfileResult = &workflow.DockerfileResult{
 		Content:     dockerfileResult.Content,
 		Path:        dockerfileResult.Path,
 		BaseImage:   dockerfileResult.BaseImage,
-<<<<<<< HEAD
-		Metadata:    metadata,
-=======
 		Metadata:    map[string]interface{}{"build_args": dockerfileResult.BuildArgs, "instructions": instructions},
->>>>>>> ddbeb7fc
 		ExposedPort: dockerfileResult.ExposedPort,
 	}
 
