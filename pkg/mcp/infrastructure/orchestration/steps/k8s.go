--- conflicted
+++ resolved
@@ -166,7 +166,6 @@
 		"manifest_path", manifestPath,
 		"options", fmt.Sprintf("%+v", deploymentOptions))
 
-<<<<<<< HEAD
 	// Get the directory containing the manifest files
 	// manifestPath might be a specific file or already a directory
 	var manifestDir string
@@ -178,22 +177,6 @@
 		// manifestPath is a file, get its directory
 		manifestDir = filepath.Dir(manifestPath)
 		logger.Info("Manifest path is a file, using parent directory", "file", manifestPath, "dir", manifestDir)
-=======
-	// Determine if manifestPath is a file or directory
-	var manifestDir string
-
-	info, err := os.Stat(manifestPath)
-	if err != nil {
-		// If we can't stat the path, assume it's a file and use the directory
-		manifestDir = filepath.Dir(manifestPath)
-		logger.Warn("Cannot stat manifest path, assuming it's a file", "manifest_path", manifestPath, "manifest_dir", manifestDir)
-	} else if info.IsDir() {
-		manifestDir = manifestPath
-		logger.Info("Manifest path is a directory", "manifest_dir", manifestDir)
-	} else {
-		manifestDir = filepath.Dir(manifestPath)
-		logger.Info("Manifest path is a file, using parent directory", "manifest_file", manifestPath, "manifest_dir", manifestDir)
->>>>>>> 68984b5c
 	}
 
 	// Get all YAML files in the manifest directory to ensure we deploy everything
