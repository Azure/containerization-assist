--- conflicted
+++ resolved
@@ -12,7 +12,6 @@
 	"time"
 
 	"github.com/Azure/container-kit/pkg/common/errors"
-	"github.com/Azure/container-kit/pkg/common/runner"
 	"github.com/Azure/container-kit/pkg/core/docker"
 	"github.com/Azure/container-kit/pkg/mcp/domain/workflow"
 	"github.com/Azure/container-kit/pkg/mcp/infrastructure/core/utils"
@@ -348,64 +347,9 @@
 	imageTag := extractAndValidateTag(state, state.Logger)
 
 	imageName := utils.ExtractRepoName(state.RepoIdentifier)
-	sourceImageRef := state.BuildResult.ImageRef // Current image reference from BuildStep
-	targetImageRef := fmt.Sprintf("%s:%s", imageName, imageTag)
-
-	// In test mode, skip actual Docker operations
-	if state.Args.TestMode {
-		state.Logger.Info("Test mode: Simulating Docker tag operation",
-			"source", sourceImageRef,
-			"target", targetImageRef)
-
-		// Update the build result with the final tag
-		state.BuildResult.ImageRef = targetImageRef
-
-		state.Logger.Info("Test mode: Image tagged successfully",
-			"image_name", imageName,
-			"image_tag", imageTag,
-			"image_ref", state.BuildResult.ImageRef)
-		return nil
-	}
-
-	// Only perform actual Docker tagging if the tag is different
-	if sourceImageRef != targetImageRef {
-		state.Logger.Info("Performing Docker tag operation",
-			"source", sourceImageRef,
-			"target", targetImageRef)
-
-		// Initialize Docker client for registry operations
-		dockerClient := docker.NewDockerCmdRunner(&runner.DefaultCommandRunner{})
-
-		// Use the RegistryManager for tagging
-		registryManager := docker.NewRegistryManager(dockerClient, state.Logger.With("component", "registry_manager"))
-
-		tagResult, err := registryManager.TagImage(ctx, sourceImageRef, targetImageRef)
-		if err != nil {
-			state.Logger.Error("Docker tag operation failed", "error", err,
-				"source", sourceImageRef, "target", targetImageRef)
-			return errors.New(errors.CodeImageBuildFailed, "tag_step",
-				fmt.Sprintf("failed to tag image from %s to %s: %v", sourceImageRef, targetImageRef, err), err)
-		}
-
-		if !tagResult.Success {
-			errorMsg := "docker tag operation unsuccessful"
-			if tagResult.Error != nil {
-				errorMsg = fmt.Sprintf("docker tag failed: %s", tagResult.Error.Message)
-			}
-			state.Logger.Error("Docker tag unsuccessful", "error", errorMsg)
-			return errors.New(errors.CodeImageBuildFailed, "tag_step", errorMsg, nil)
-		}
-
-		state.Logger.Info("Docker tag operation completed successfully",
-			"source", sourceImageRef,
-			"target", targetImageRef,
-			"duration", tagResult.Duration)
-	} else {
-		state.Logger.Info("Tag unchanged, skipping Docker tag operation", "image_ref", sourceImageRef)
-	}
 
 	// Update the build result with the final tag
-	state.BuildResult.ImageRef = targetImageRef
+	state.BuildResult.ImageRef = fmt.Sprintf("%s:%s", imageName, imageTag)
 
 	state.Logger.Info("Image tagged successfully",
 		"image_name", imageName,
@@ -430,40 +374,10 @@
 		return nil, errors.New(errors.CodeInvalidState, "push_step", "build result is required for image preparation", nil)
 	}
 
-<<<<<<< HEAD
 	// Update the build result with the correct local registry reference for kind deployment
 	imageName := utils.ExtractRepoName(state.RepoIdentifier)
 	imageTag := "latest"
 	localRegistryImageRef := fmt.Sprintf("localhost:5001/%s:%s", imageName, imageTag)
-=======
-	// For local kind deployment, load image directly into kind cluster
-	if state.Args.TestMode {
-		state.Logger.Info("Test mode: Skipping image load to kind cluster")
-		return nil
-	}
-	// Extract image name and tag from the ImageRef set by TagStep
-	imageName := utils.ExtractRepoName(state.RepoIdentifier)
-	imageTag := parseImageReference(state.BuildResult.ImageRef)
-
-	// Convert workflow BuildResult to infrastructure BuildResult for kind loading
-	infraBuild := &BuildResult{
-		ImageName: imageName,
-		ImageTag:  imageTag,
-		ImageID:   state.BuildResult.ImageID,
-	}
-
-	state.Logger.Info("Loading image into kind cluster",
-		"image_name", imageName,
-		"image_tag", imageTag)
-
-	if err := LoadImageToKind(ctx, infraBuild, "container-kit", state.Logger); err != nil {
-		return errors.New(errors.CodeImagePullFailed, "push_step", "failed to load image to kind cluster", err)
-	}
-
-	state.Logger.Info("Image loaded into kind cluster successfully")
-	state.Logger.Info("Image prepared for local kind deployment",
-		"image_ref", state.BuildResult.ImageRef)
->>>>>>> 68984b5c
 
 	// Update both BuildResult and Result with the correct local registry reference
 	state.BuildResult.ImageRef = localRegistryImageRef
@@ -729,7 +643,6 @@
 		return nil, errors.New(errors.CodeInvalidState, "deploy_step", "K8s manifests are required for deployment", nil)
 	}
 
-<<<<<<< HEAD
 	// First, load image into kind cluster if needed
 	if state.BuildResult != nil && !state.Args.TestMode {
 		infraBuildResult := &BuildResult{
@@ -747,9 +660,6 @@
 		state.Logger.Info("Test mode: Skipping image load to kind cluster")
 	}
 
-=======
-	// Image should already be loaded into kind cluster by PushStep (Step 6)
->>>>>>> 68984b5c
 	// Convert workflow K8sResult to infrastructure K8sResult for deployment
 	manifestPath := ""
 	if pathFromMetadata, exists := state.K8sResult.Metadata["manifest_path"]; exists {
@@ -800,7 +710,6 @@
 	}
 
 	// Log deployment details for debugging
-	manifestPath := ""
 	if path, ok := infraK8sResult.Manifests["path"].(string); ok {
 		manifestPath = path
 	}
