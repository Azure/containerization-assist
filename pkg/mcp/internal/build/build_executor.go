--- conflicted
+++ resolved
@@ -212,11 +212,7 @@
 		buildMonitor = e.perfMonitor.StartBuildMonitoring(ctx, buildOp)
 		defer func() {
 			if buildMonitor != nil {
-<<<<<<< HEAD
-				imageInfo := &PerformanceImageInfo{
-=======
 				imageInfo := &BuiltImageInfo{
->>>>>>> bb297f56
 					Name:       args.ImageName,
 					Tag:        result.ImageTag,
 					Size:       0, // Would be populated from build result
