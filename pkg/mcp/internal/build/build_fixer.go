--- conflicted
+++ resolved
@@ -539,11 +539,7 @@
 		},
 	})
 
-<<<<<<< HEAD
-	// Create error context for debugging purposes
-=======
 	// Create error context
->>>>>>> bb297f56
 	_ = createBuildErrorContext(
 		"docker_build",
 		"build_execution",
@@ -653,12 +649,8 @@
 	}
 
 	// Request AI analysis
-<<<<<<< HEAD
-	response, err := f.analyzer.Analyze(ctx, fmt.Sprintf("Analyze build error: %v", aiContext))
-=======
 	prompt := fmt.Sprintf("Analyze this build error and suggest fixes: %+v", aiContext)
 	response, err := f.analyzer.Analyze(ctx, prompt)
->>>>>>> bb297f56
 	if err != nil {
 		f.logger.Error().Err(err).Msg("AI analysis failed")
 		return err
@@ -705,29 +697,6 @@
 		s.logger.Warn().Err(err).Msg("DNS configuration failed")
 	}
 
-<<<<<<< HEAD
-	// Step 4: Increase network timeouts
-	// TODO: Add BuildOptions field to AtomicBuildImageArgs to support network configuration
-	// if operation.args.BuildOptions == nil {
-	//     operation.args.BuildOptions = &BuildOptions{}
-	// }
-	// operation.args.BuildOptions.NetworkTimeout = 300 // 5 minutes
-
-	// Step 5: Enable network retry logic
-	// operation.args.BuildOptions.NetworkRetries = 3
-	// operation.args.BuildOptions.NetworkRetryDelay = 10 * time.Second
-
-	// Step 6: Try host network mode for better connectivity
-	// TODO: Add Network field to AtomicBuildImageArgs to support network configuration
-	// operation.args.Network = "host"
-
-	s.logger.Info().
-		Interface("network_config", map[string]interface{}{
-			"mode": "host",
-			// "timeout": operation.args.BuildOptions.NetworkTimeout,
-			// "retries": operation.args.BuildOptions.NetworkRetries,
-			"proxy": os.Getenv("HTTP_PROXY") != "",
-=======
 	// Step 4: Network settings are handled by Docker daemon
 	s.logger.Info().Msg("Network timeouts and retries configured at Docker daemon level")
 
@@ -740,7 +709,6 @@
 			"timeout": 300, // 5 minutes default
 			"retries": 3,   // 3 retries default
 			"proxy":   os.Getenv("HTTP_PROXY") != "",
->>>>>>> bb297f56
 		}).
 		Msg("Network recovery configuration applied")
 
@@ -857,17 +825,8 @@
 	operation.args.BuildArgs["DOCKER_BUILDKIT"] = "1" // Enable BuildKit for better permission handling
 	operation.args.BuildArgs["BUILDKIT_INLINE_CACHE"] = "1"
 
-<<<<<<< HEAD
-	// Step 6: If still failing, try with different user context
-	// TODO: Add BuildOptions field to AtomicBuildImageArgs to support user context configuration
-	// if operation.args.BuildOptions == nil {
-	//     operation.args.BuildOptions = &BuildOptions{}
-	// }
-	// operation.args.BuildOptions.ForceRootUser = false // Avoid running as root
-=======
 	// Step 6: Permission settings handled by Docker daemon
 	s.logger.Info().Msg("Permission settings configured for secure build")
->>>>>>> bb297f56
 
 	s.logger.Info().
 		Interface("permission_config", map[string]interface{}{
@@ -1512,17 +1471,7 @@
 	}
 
 	// Step 6: Configure build to use less space
-<<<<<<< HEAD
-	// TODO: Add BuildOptions field to AtomicBuildImageArgs to support space optimization
-	// if operation.args.BuildOptions == nil {
-	//     operation.args.BuildOptions = &BuildOptions{}
-	// }
-	// operation.args.BuildOptions.NoCache = false // Use cache to save space
-	// operation.args.BuildOptions.ForceRM = true  // Remove intermediate containers
-	// operation.args.BuildOptions.Squash = true   // Squash layers if possible
-=======
 	operation.args.NoCache = false // Use cache to save space - handled by NoCache field
->>>>>>> bb297f56
 
 	// Add build args for space optimization
 	if operation.args.BuildArgs == nil {
