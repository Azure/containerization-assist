package build

import (
	"context"
	"encoding/json"
	"fmt"
	"html/template"
	"sort"
	"strings"
	"time"

	"github.com/rs/zerolog"
)

// PerformanceDashboard provides visualization and reporting for build performance
type PerformanceDashboard struct {
	logger    zerolog.Logger
	monitor   *PerformanceMonitor
	analyzer  *PerformanceAnalyzer
	dataStore *PerformanceDataStore
}

// PerformanceDataStore stores historical performance data
type PerformanceDataStore struct {
	builds     []BuildRecord
	maxRecords int
}

// BuildRecord represents a single build's performance data
type BuildRecord struct {
	ID            string        `json:"id"`
	Timestamp     time.Time     `json:"timestamp"`
	Tool          string        `json:"tool"`
	ImageName     string        `json:"image_name"`
	Duration      time.Duration `json:"duration"`
	Success       bool          `json:"success"`
	CacheHitRate  float64       `json:"cache_hit_rate"`
	ImageSize     int64         `json:"image_size"`
	LayerCount    int           `json:"layer_count"`
	Stages        []StageRecord `json:"stages"`
	Optimizations []string      `json:"optimizations"`
}

// StageRecord represents performance data for a build stage
type StageRecord struct {
	Name     string        `json:"name"`
	Duration time.Duration `json:"duration"`
	Success  bool          `json:"success"`
}

// DashboardData contains data for dashboard rendering
type DashboardData struct {
	GeneratedAt     time.Time             `json:"generated_at"`
	TotalBuilds     int                   `json:"total_builds"`
	SuccessRate     float64               `json:"success_rate"`
	AvgBuildTime    time.Duration         `json:"avg_build_time"`
	AvgCacheHitRate float64               `json:"avg_cache_hit_rate"`
	RecentBuilds    []BuildRecord         `json:"recent_builds"`
	TopSlowBuilds   []BuildRecord         `json:"top_slow_builds"`
	TrendData       []TrendPoint          `json:"trend_data"`
	Recommendations []string              `json:"recommendations"`
	ByTool          map[string]ToolStats  `json:"by_tool"`
	ByImage         map[string]ImageStats `json:"by_image"`
}

// TrendPoint represents a point in time series data
type TrendPoint struct {
	Time        time.Time     `json:"time"`
	AvgDuration time.Duration `json:"avg_duration"`
	SuccessRate float64       `json:"success_rate"`
	BuildCount  int           `json:"build_count"`
}

// ToolStats contains statistics for a specific tool
type ToolStats struct {
	BuildCount  int           `json:"build_count"`
	SuccessRate float64       `json:"success_rate"`
	AvgDuration time.Duration `json:"avg_duration"`
	TotalTime   time.Duration `json:"total_time"`
}

// ImageStats contains statistics for a specific image
type ImageStats struct {
	BuildCount    int           `json:"build_count"`
	SuccessRate   float64       `json:"success_rate"`
	AvgDuration   time.Duration `json:"avg_duration"`
	TotalTime     time.Duration `json:"total_time"`
	AvgSize       int64         `json:"avg_size"`
	LastBuildTime time.Time     `json:"last_build_time"`
}

// NewPerformanceDashboard creates a new performance dashboard
func NewPerformanceDashboard(logger zerolog.Logger, monitor *PerformanceMonitor) *PerformanceDashboard {
	return &PerformanceDashboard{
		logger:   logger.With().Str("component", "performance_dashboard").Logger(),
		monitor:  monitor,
		analyzer: NewPerformanceAnalyzer(logger),
		dataStore: &PerformanceDataStore{
			builds:     make([]BuildRecord, 0, 1000),
			maxRecords: 1000,
		},
	}
}

// RecordBuild records a build's performance data
func (d *PerformanceDashboard) RecordBuild(record BuildRecord) {
	d.dataStore.addRecord(record)
	d.logger.Debug().
		Str("build_id", record.ID).
		Dur("duration", record.Duration).
		Bool("success", record.Success).
		Msg("Recorded build performance")
}

// GenerateDashboard generates dashboard data
func (d *PerformanceDashboard) GenerateDashboard(ctx context.Context) (*DashboardData, error) {
	d.logger.Info().Msg("Generating performance dashboard")

	data := &DashboardData{
		GeneratedAt: time.Now(),
		ByTool:      make(map[string]ToolStats),
		ByImage:     make(map[string]ImageStats),
	}

	// Get all builds
	builds := d.dataStore.getAllBuilds()
	data.TotalBuilds = len(builds)

	if data.TotalBuilds == 0 {
		return data, nil
	}

	// Calculate basic metrics
	successCount := 0
	totalDuration := time.Duration(0)
	totalCacheHitRate := float64(0)

	for _, build := range builds {
		if build.Success {
			successCount++
		}
		totalDuration += build.Duration
		totalCacheHitRate += build.CacheHitRate

		// Update tool stats
		toolStats := data.ByTool[build.Tool]
		toolStats.BuildCount++
		toolStats.TotalTime += build.Duration
		if build.Success {
			toolStats.SuccessRate = float64(toolStats.BuildCount) / float64(toolStats.BuildCount) * 100
		}
		data.ByTool[build.Tool] = toolStats

		// Update image stats
		imageStats := data.ByImage[build.ImageName]
		imageStats.BuildCount++
		if build.Success {
			imageStats.SuccessRate = float64(imageStats.BuildCount) / float64(imageStats.BuildCount) * 100
		}
		imageStats.AvgSize = (imageStats.AvgSize*int64(imageStats.BuildCount-1) + build.ImageSize) / int64(imageStats.BuildCount)
		imageStats.LastBuildTime = build.Timestamp
		data.ByImage[build.ImageName] = imageStats
	}

	// Calculate averages
	data.SuccessRate = float64(successCount) / float64(data.TotalBuilds) * 100
	data.AvgBuildTime = totalDuration / time.Duration(data.TotalBuilds)
	data.AvgCacheHitRate = totalCacheHitRate / float64(data.TotalBuilds)

	// Get recent builds
	data.RecentBuilds = d.getRecentBuilds(builds, 10)

	// Get slowest builds
	data.TopSlowBuilds = d.getSlowestBuilds(builds, 5)

	// Generate trend data
	data.TrendData = d.generateTrendData(builds)

	// Generate recommendations
	data.Recommendations = d.generateRecommendations(data)

	// Calculate tool averages
	for tool, stats := range data.ByTool {
		// Average duration would be calculated from build history in real implementation
		data.ByTool[tool] = stats
	}

	// Calculate image averages
	for image, stats := range data.ByImage {
<<<<<<< HEAD
		// ImageStats doesn't track TotalTime, AvgDuration is calculated elsewhere
		// stats.AvgDuration = stats.TotalTime / time.Duration(stats.BuildCount)
=======
		// Average duration would be calculated from build history in real implementation
>>>>>>> 27fc372a
		data.ByImage[image] = stats
	}

	return data, nil
}

// RenderHTML renders the dashboard as HTML
func (d *PerformanceDashboard) RenderHTML(data *DashboardData) (string, error) {
	tmpl := `
<!DOCTYPE html>
<html>
<head>
    <title>Build Performance Dashboard</title>
    <style>
        body { font-family: Arial, sans-serif; margin: 20px; background-color: #f5f5f5; }
        .container { max-width: 1200px; margin: 0 auto; }
        .header { background-color: #2c3e50; color: white; padding: 20px; border-radius: 5px; }
        .metric-card { background-color: white; padding: 20px; margin: 10px; border-radius: 5px; box-shadow: 0 2px 4px rgba(0,0,0,0.1); }
        .metric-value { font-size: 2em; font-weight: bold; color: #3498db; }
        .metric-label { color: #7f8c8d; margin-top: 5px; }
        .grid { display: grid; grid-template-columns: repeat(auto-fit, minmax(250px, 1fr)); gap: 20px; }
        table { width: 100%; border-collapse: collapse; margin-top: 20px; }
        th, td { padding: 10px; text-align: left; border-bottom: 1px solid #ecf0f1; }
        th { background-color: #34495e; color: white; }
        .success { color: #27ae60; }
        .failure { color: #e74c3c; }
        .recommendation { background-color: #f39c12; color: white; padding: 10px; margin: 5px 0; border-radius: 3px; }
    </style>
</head>
<body>
    <div class="container">
        <div class="header">
            <h1>Build Performance Dashboard</h1>
            <p>Generated at: {{.GeneratedAt.Format "2006-01-02 15:04:05"}}</p>
        </div>

        <div class="grid">
            <div class="metric-card">
                <div class="metric-value">{{.TotalBuilds}}</div>
                <div class="metric-label">Total Builds</div>
            </div>
            <div class="metric-card">
                <div class="metric-value">{{printf "%.1f%%" .SuccessRate}}</div>
                <div class="metric-label">Success Rate</div>
            </div>
            <div class="metric-card">
                <div class="metric-value">{{.AvgBuildTime}}</div>
                <div class="metric-label">Average Build Time</div>
            </div>
            <div class="metric-card">
                <div class="metric-value">{{printf "%.1f%%" .AvgCacheHitRate}}</div>
                <div class="metric-label">Cache Hit Rate</div>
            </div>
        </div>

        {{if .Recommendations}}
        <div class="metric-card">
            <h2>Recommendations</h2>
            {{range .Recommendations}}
            <div class="recommendation">{{.}}</div>
            {{end}}
        </div>
        {{end}}

        <div class="metric-card">
            <h2>Recent Builds</h2>
            <table>
                <tr>
                    <th>Time</th>
                    <th>Image</th>
                    <th>Duration</th>
                    <th>Status</th>
                    <th>Cache Hit</th>
                </tr>
                {{range .RecentBuilds}}
                <tr>
                    <td>{{.Timestamp.Format "15:04:05"}}</td>
                    <td>{{.ImageName}}</td>
                    <td>{{.Duration}}</td>
                    <td class="{{if .Success}}success{{else}}failure{{end}}">
                        {{if .Success}}Success{{else}}Failed{{end}}
                    </td>
                    <td>{{printf "%.1f%%" .CacheHitRate}}</td>
                </tr>
                {{end}}
            </table>
        </div>

        <div class="metric-card">
            <h2>Slowest Builds</h2>
            <table>
                <tr>
                    <th>Image</th>
                    <th>Duration</th>
                    <th>Time</th>
                </tr>
                {{range .TopSlowBuilds}}
                <tr>
                    <td>{{.ImageName}}</td>
                    <td>{{.Duration}}</td>
                    <td>{{.Timestamp.Format "2006-01-02 15:04"}}</td>
                </tr>
                {{end}}
            </table>
        </div>
    </div>
</body>
</html>
`

	t, err := template.New("dashboard").Parse(tmpl)
	if err != nil {
		return "", fmt.Errorf("failed to parse template: %w", err)
	}

	var buf strings.Builder
	if err := t.Execute(&buf, data); err != nil {
		return "", fmt.Errorf("failed to execute template: %w", err)
	}

	return buf.String(), nil
}

// RenderJSON renders the dashboard as JSON
func (d *PerformanceDashboard) RenderJSON(data *DashboardData) (string, error) {
	jsonData, err := json.MarshalIndent(data, "", "  ")
	if err != nil {
		return "", fmt.Errorf("failed to marshal dashboard data: %w", err)
	}
	return string(jsonData), nil
}

// Helper methods

func (d *PerformanceDataStore) addRecord(record BuildRecord) {
	d.builds = append(d.builds, record)

	// Maintain max records limit
	if len(d.builds) > d.maxRecords {
		d.builds = d.builds[len(d.builds)-d.maxRecords:]
	}
}

func (d *PerformanceDataStore) getAllBuilds() []BuildRecord {
	return d.builds
}

func (d *PerformanceDashboard) getRecentBuilds(builds []BuildRecord, count int) []BuildRecord {
	if len(builds) <= count {
		return builds
	}

	// Sort by timestamp descending
	sorted := make([]BuildRecord, len(builds))
	copy(sorted, builds)
	sort.Slice(sorted, func(i, j int) bool {
		return sorted[i].Timestamp.After(sorted[j].Timestamp)
	})

	return sorted[:count]
}

func (d *PerformanceDashboard) getSlowestBuilds(builds []BuildRecord, count int) []BuildRecord {
	// Filter successful builds only
	successful := make([]BuildRecord, 0)
	for _, b := range builds {
		if b.Success {
			successful = append(successful, b)
		}
	}

	if len(successful) <= count {
		return successful
	}

	// Sort by duration descending
	sort.Slice(successful, func(i, j int) bool {
		return successful[i].Duration > successful[j].Duration
	})

	return successful[:count]
}

func (d *PerformanceDashboard) generateTrendData(builds []BuildRecord) []TrendPoint {
	// Group builds by hour
	hourlyData := make(map[time.Time]*TrendPoint)

	for _, build := range builds {
		hour := build.Timestamp.Truncate(time.Hour)

		point, exists := hourlyData[hour]
		if !exists {
			point = &TrendPoint{
				Time: hour,
			}
			hourlyData[hour] = point
		}

		point.BuildCount++
		point.AvgDuration = (point.AvgDuration*time.Duration(point.BuildCount-1) + build.Duration) / time.Duration(point.BuildCount)

		if build.Success {
			point.SuccessRate = float64(point.BuildCount) / float64(point.BuildCount) * 100
		}
	}

	// Convert to slice and sort
	trends := make([]TrendPoint, 0, len(hourlyData))
	for _, point := range hourlyData {
		trends = append(trends, *point)
	}

	sort.Slice(trends, func(i, j int) bool {
		return trends[i].Time.Before(trends[j].Time)
	})

	return trends
}

func (d *PerformanceDashboard) generateRecommendations(data *DashboardData) []string {
	recommendations := []string{}

	// Check success rate
	if data.SuccessRate < 90 {
		recommendations = append(recommendations,
			fmt.Sprintf("Build success rate is %.1f%%. Consider reviewing failed builds for common patterns.", data.SuccessRate))
	}

	// Check average build time
	if data.AvgBuildTime > 5*time.Minute {
		recommendations = append(recommendations,
			"Average build time exceeds 5 minutes. Consider implementing build optimization strategies.")
	}

	// Check cache hit rate
	if data.AvgCacheHitRate < 70 {
		recommendations = append(recommendations,
			fmt.Sprintf("Cache hit rate is %.1f%%. Optimize Dockerfile layer ordering to improve caching.", data.AvgCacheHitRate))
	}

	// Check for slow builds
	if len(data.TopSlowBuilds) > 0 && data.TopSlowBuilds[0].Duration > 10*time.Minute {
		recommendations = append(recommendations,
			"Some builds exceed 10 minutes. Consider using multi-stage builds or reducing build context size.")
	}

	// Tool-specific recommendations
	for tool, stats := range data.ByTool {
		if stats.SuccessRate < 80 {
			recommendations = append(recommendations,
				fmt.Sprintf("%s tool has low success rate (%.1f%%). Review error patterns.", tool, stats.SuccessRate))
		}
	}

	return recommendations
}<|MERGE_RESOLUTION|>--- conflicted
+++ resolved
@@ -187,12 +187,7 @@
 
 	// Calculate image averages
 	for image, stats := range data.ByImage {
-<<<<<<< HEAD
-		// ImageStats doesn't track TotalTime, AvgDuration is calculated elsewhere
-		// stats.AvgDuration = stats.TotalTime / time.Duration(stats.BuildCount)
-=======
 		// Average duration would be calculated from build history in real implementation
->>>>>>> 27fc372a
 		data.ByImage[image] = stats
 	}
 
