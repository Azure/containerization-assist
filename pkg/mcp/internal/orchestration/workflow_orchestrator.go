package orchestration

import (
	"context"
	"fmt"
	"sync"
	"time"

	"github.com/rs/zerolog"
)

// WorkflowOrchestrator manages workflow execution and coordination
type WorkflowOrchestrator struct {
	logger            zerolog.Logger
	sessionManager    interface{}                  // Session manager
	toolRegistry      interface{}                  // Tool registry
	contextSharer     interface{}                  // Context sharer
	executionSessions map[string]*ExecutionSession // Active execution sessions
	mutex             sync.RWMutex
	engine            *Engine                  // Workflow engine
	workflowSpecs     map[string]*WorkflowSpec // Registered workflow specs
	retryManager      *RetryManager            // Retry manager
	persistence       *WorkflowPersistence     // Persistence manager
}

// NewWorkflowOrchestrator creates a new workflow orchestrator
// Accepts db, registryAdapter, toolOrchestrator, logger as parameters
func NewWorkflowOrchestrator(deps ...interface{}) *WorkflowOrchestrator {
	var logger zerolog.Logger
	// Extract logger from the last parameter (expected to be logger)
	if len(deps) > 0 {
		if l, ok := deps[len(deps)-1].(zerolog.Logger); ok {
			logger = l
		} else {
			logger = zerolog.Nop()
		}
	} else {
		logger = zerolog.Nop()
	}

	orchestrator := &WorkflowOrchestrator{
		logger:            logger.With().Str("component", "workflow_orchestrator").Logger(),
		executionSessions: make(map[string]*ExecutionSession),
		engine:            NewEngine(),
		workflowSpecs:     make(map[string]*WorkflowSpec),
	}

	// Initialize retry manager
	orchestrator.retryManager = NewRetryManager(orchestrator.logger)

	return orchestrator
}

// ExecuteWorkflow executes a workflow with variadic options
func (wo *WorkflowOrchestrator) ExecuteWorkflow(ctx context.Context, workflowID string, options ...ExecutionOption) (interface{}, error) {
	startTime := time.Now()

	// Get or create workflow specification
	spec, exists := wo.workflowSpecs[workflowID]
	if !exists {
		spec = wo.createDefaultWorkflowSpec(workflowID)
		wo.workflowSpecs[workflowID] = spec
	}

	// Merge execution options
	mergedOptions := wo.mergeExecutionOptions(options...)

	// Create execution session
	session := &ExecutionSession{
		SessionID:        wo.generateSessionID(),
		ID:               wo.generateSessionID(), // Legacy compatibility
		WorkflowID:       workflowID,
		WorkflowName:     spec.Name,
		Variables:        mergedOptions.Variables,
		Context:          make(map[string]interface{}),
		StartTime:        startTime,
		Status:           WorkflowStatusRunning,
		CurrentStage:     "",
		CompletedStages:  []string{},
		FailedStages:     []string{},
		SkippedStages:    []string{},
		SharedContext:    make(map[string]interface{}),
		ResourceBindings: make(map[string]interface{}),
		LastActivity:     startTime,
		StageResults:     make(map[string]interface{}),
		CreatedAt:        startTime,
		UpdatedAt:        startTime,
		Checkpoints:      []WorkflowCheckpoint{},
		ErrorContext:     make(map[string]interface{}),
		WorkflowVersion:  spec.Version,
		Labels:           make(map[string]string),
	}

	// Store session for tracking
	wo.mutex.Lock()
	wo.executionSessions[session.SessionID] = session
	wo.mutex.Unlock()

	wo.logger.Info().
		Str("session_id", session.SessionID).
		Str("workflow_id", workflowID).
		Str("workflow_name", spec.Name).
		Msg("Starting workflow execution")

<<<<<<< HEAD
=======
	// Save initial session state if persistence is enabled
	if wo.persistence != nil {
		if err := wo.persistence.SaveSession(session); err != nil {
			wo.logger.Warn().Err(err).Msg("Failed to save initial session state")
		}
		// Save workflow spec
		if err := wo.persistence.SaveWorkflowSpec(spec); err != nil {
			wo.logger.Warn().Err(err).Msg("Failed to save workflow spec")
		}
	}

>>>>>>> 4044f352
	// Execute workflow using engine
	_, err := wo.executeWorkflowStages(ctx, spec, session, mergedOptions)

	// Update session status
	endTime := time.Now()
	session.EndTime = &endTime
	session.UpdatedAt = endTime

	if err != nil {
		session.Status = WorkflowStatusFailed
		session.ErrorContext["execution_error"] = err.Error()
		wo.logger.Error().
			Err(err).
			Str("session_id", session.SessionID).
			Str("workflow_id", workflowID).
			Msg("Workflow execution failed")
	} else {
		session.Status = WorkflowStatusCompleted
		wo.logger.Info().
			Str("session_id", session.SessionID).
			Str("workflow_id", workflowID).
			Dur("duration", endTime.Sub(startTime)).
			Msg("Workflow execution completed successfully")
	}

<<<<<<< HEAD
=======
	// Save final session state if persistence is enabled
	if wo.persistence != nil {
		if err := wo.persistence.SaveSession(session); err != nil {
			wo.logger.Warn().Err(err).Msg("Failed to save final session state")
		}
	}

>>>>>>> 4044f352
	// Return comprehensive result
	return &WorkflowResult{
		Success:         err == nil,
		Results:         session.StageResults,
		Error:           wo.formatWorkflowError(err),
		Duration:        endTime.Sub(startTime),
		Artifacts:       wo.extractArtifactsFromSession(session),
		SessionID:       session.SessionID,
		StagesCompleted: len(session.CompletedStages),
	}, err
}

// ExecuteCustomWorkflow executes a custom workflow specification
func (wo *WorkflowOrchestrator) ExecuteCustomWorkflow(ctx context.Context, spec *WorkflowSpec) (interface{}, error) {
	if spec == nil {
		return nil, fmt.Errorf("workflow specification cannot be nil")
	}

	// Validate workflow specification
	if err := wo.validateWorkflowSpec(spec); err != nil {
		return nil, fmt.Errorf("invalid workflow specification: %w", err)
	}

	// Register the custom workflow spec temporarily
	wo.mutex.Lock()
	wo.workflowSpecs[spec.ID] = spec
	wo.mutex.Unlock()

	// Execute workflow using standard execution path
	options := []ExecutionOption{}
	if spec.Variables != nil {
		options = append(options, WithVariables(spec.Variables))
	}

	result, err := wo.ExecuteWorkflow(ctx, spec.ID, options...)
	if err != nil {
		wo.logger.Error().
			Err(err).
			Str("workflow_id", spec.ID).
			Str("workflow_name", spec.Name).
			Msg("Custom workflow execution failed")
		return nil, err
	}

	wo.logger.Info().
		Str("workflow_id", spec.ID).
		Str("workflow_name", spec.Name).
		Msg("Custom workflow execution completed successfully")

	return result, nil
}

// SetPersistence sets the persistence manager
func (wo *WorkflowOrchestrator) SetPersistence(persistence *WorkflowPersistence) {
	wo.persistence = persistence
}

// GetWorkflowStatus gets the status of a workflow
func (wo *WorkflowOrchestrator) GetWorkflowStatus(workflowID string) (string, error) {
	wo.mutex.RLock()
	defer wo.mutex.RUnlock()

	// Find the session associated with this workflow
	for _, session := range wo.executionSessions {
		if session.WorkflowID == workflowID {
			return session.Status, nil
		}
	}

	return "not_found", fmt.Errorf("no active session found for workflow ID: %s", workflowID)
}

// RecoverWorkflow recovers and resumes a workflow from persistence
func (wo *WorkflowOrchestrator) RecoverWorkflow(ctx context.Context, sessionID string, options ...ExecutionOption) (*WorkflowResult, error) {
	if wo.persistence == nil {
		return nil, fmt.Errorf("persistence not configured")
	}

	// Recover session from persistence
	recovered, err := wo.persistence.RecoverSession(ctx, sessionID)
	if err != nil {
		return nil, fmt.Errorf("failed to recover session: %w", err)
	}

	session := recovered.Session
	spec := recovered.WorkflowSpec

	if spec == nil {
		return nil, fmt.Errorf("workflow spec not found for recovery")
	}

	wo.logger.Info().
		Str("session_id", sessionID).
		Str("workflow_id", session.WorkflowID).
		Str("status", session.Status).
		Str("recovery_strategy", recovered.RecoveryStrategy).
		Int("completed_stages", len(session.CompletedStages)).
		Msg("Recovering workflow from persistence")

	// Handle different recovery strategies
	switch recovered.RecoveryStrategy {
	case "completed":
		// Workflow already completed
		return &WorkflowResult{
			Success:         true,
			Results:         session.StageResults,
			SessionID:       session.SessionID,
			StagesCompleted: len(session.CompletedStages),
			Duration:        session.EndTime.Sub(session.StartTime),
		}, nil

	case "restart":
		// Restart the entire workflow
		result, err := wo.ExecuteWorkflow(ctx, session.WorkflowID, options...)
		if workflowResult, ok := result.(*WorkflowResult); ok {
			return workflowResult, err
		}
		return nil, fmt.Errorf("unexpected result type from ExecuteWorkflow")

	case "resume", "resume_stale", "retry_failed":
		// Resume from last checkpoint
		wo.mutex.Lock()
		wo.executionSessions[session.SessionID] = session
		wo.mutex.Unlock()

		// Determine which stages to execute
		remainingStages := wo.getRemainingStages(spec, session)

		if len(remainingStages) == 0 {
			// No stages left to execute
			session.Status = WorkflowStatusCompleted
			if wo.persistence != nil {
				wo.persistence.SaveSession(session)
			}

			return &WorkflowResult{
				Success:         true,
				Results:         session.StageResults,
				SessionID:       session.SessionID,
				StagesCompleted: len(session.CompletedStages),
			}, nil
		}

		// Resume execution
		mergedOptions := wo.mergeExecutionOptions(options...)

		wo.logger.Info().
			Str("session_id", sessionID).
			Int("remaining_stages", len(remainingStages)).
			Msg("Resuming workflow execution")

		// Execute remaining stages
		err := wo.executeRemainingStages(ctx, spec, session, remainingStages, mergedOptions)

		// Update final status
		endTime := time.Now()
		session.EndTime = &endTime
		session.UpdatedAt = endTime

		if err != nil {
			session.Status = WorkflowStatusFailed
			session.ErrorContext["recovery_error"] = err.Error()
		} else {
			session.Status = WorkflowStatusCompleted
		}

		// Save final state
		if wo.persistence != nil {
			wo.persistence.SaveSession(session)
		}

		return &WorkflowResult{
			Success:         err == nil,
			Results:         session.StageResults,
			Error:           wo.formatWorkflowError(err),
			SessionID:       session.SessionID,
			StagesCompleted: len(session.CompletedStages),
		}, err

	case "wait":
		return nil, fmt.Errorf("workflow is still running, cannot recover")

	default:
		return nil, fmt.Errorf("unknown recovery strategy: %s", recovered.RecoveryStrategy)
	}
}

// getRemainingStages determines which stages still need to be executed
func (wo *WorkflowOrchestrator) getRemainingStages(spec *WorkflowSpec, session *ExecutionSession) []string {
	completedSet := make(map[string]bool)
	for _, stageID := range session.CompletedStages {
		completedSet[stageID] = true
	}

	var remaining []string
	executionOrder, err := wo.createExecutionOrder(spec.Stages)
	if err != nil {
		wo.logger.Error().Err(err).Msg("Failed to create execution order for recovery")
		return nil
	}

	for _, stageID := range executionOrder {
		if !completedSet[stageID] {
			remaining = append(remaining, stageID)
		}
	}

	return remaining
}

// executeRemainingStages executes the remaining stages in a workflow
func (wo *WorkflowOrchestrator) executeRemainingStages(ctx context.Context, spec *WorkflowSpec, session *ExecutionSession, remainingStages []string, options ExecutionOption) error {
	for _, stageID := range remainingStages {
		stage := wo.findStageByID(spec.Stages, stageID)
		if stage == nil {
			return fmt.Errorf("stage not found: %s", stageID)
		}

		session.CurrentStage = stageID
		session.LastActivity = time.Now()

		wo.logger.Info().
			Str("session_id", session.SessionID).
			Str("stage_id", stageID).
			Str("stage_name", stage.Name).
			Msg("Executing recovered stage")

		// Execute stage with retry logic (same as in executeWorkflowStages)
		var stageResult interface{}
		var err error

		if stage.RetryPolicy != nil {
			retryableOp := NewWorkflowRetryableOperation(wo, stage, session, options, wo.logger)
			retryResult, retryErr := wo.retryManager.ExecuteWithRetry(ctx, retryableOp, stage.RetryPolicy)
			if retryErr != nil {
				session.FailedStages = append(session.FailedStages, stageID)
				session.ErrorContext[fmt.Sprintf("stage_%s_error", stageID)] = retryErr.Error()
				return fmt.Errorf("stage %s failed after %d retries: %w", stageID, retryResult.Attempts, retryErr)
			}
			stageResult = retryResult.Result
		} else {
			stageResult, err = wo.executeStage(ctx, stage, session, options)
			if err != nil {
				session.FailedStages = append(session.FailedStages, stageID)
				session.ErrorContext[fmt.Sprintf("stage_%s_error", stageID)] = err.Error()
				return fmt.Errorf("stage %s failed: %w", stageID, err)
			}
		}

		// Store stage result and checkpoint
		session.StageResults[stageID] = stageResult
		session.CompletedStages = append(session.CompletedStages, stageID)

		// Save checkpoint
		if wo.persistence != nil {
			checkpoint := &WorkflowCheckpoint{
				ID:           fmt.Sprintf("checkpoint_%d", time.Now().UnixNano()),
				WorkflowID:   session.WorkflowID,
				SessionID:    session.SessionID,
				StageID:      stageID,
				StageName:    stage.Name,
				Timestamp:    time.Now(),
				State:        session.SharedContext,
				WorkflowSpec: spec,
				SessionState: map[string]interface{}{
					"completed_stages": session.CompletedStages,
					"stage_results":    session.StageResults,
				},
				StageResults: session.StageResults,
				Message:      fmt.Sprintf("Stage %s completed during recovery", stage.Name),
			}

			if err := wo.persistence.SaveCheckpoint(checkpoint); err != nil {
				wo.logger.Warn().Err(err).Msg("Failed to save recovery checkpoint")
			}

			if err := wo.persistence.SaveSession(session); err != nil {
				wo.logger.Warn().Err(err).Msg("Failed to update session during recovery")
			}
		}
	}

	return nil
}

// ListAvailableWorkflows returns available workflows
func ListAvailableWorkflows() []string {
	return []string{
		"analyze_and_build",
		"deploy_application",
		"scan_and_fix",
		"containerize_app",
		"full_deployment_pipeline",
		"security_audit",
	}
}

// Helper methods for WorkflowOrchestrator

// generateSessionID generates a unique session ID
func (wo *WorkflowOrchestrator) generateSessionID() string {
	return fmt.Sprintf("session_%d", time.Now().UnixNano())
}

// mergeExecutionOptions merges multiple execution options
func (wo *WorkflowOrchestrator) mergeExecutionOptions(options ...ExecutionOption) ExecutionOption {
	merged := ExecutionOption{
		Variables: make(map[string]interface{}),
	}

	for _, opt := range options {
		if opt.Parallel {
			merged.Parallel = true
		}
		if opt.MaxRetries > merged.MaxRetries {
			merged.MaxRetries = opt.MaxRetries
		}
		if opt.Timeout > merged.Timeout {
			merged.Timeout = opt.Timeout
		}
		// Merge variables
		for k, v := range opt.Variables {
			merged.Variables[k] = v
		}
	}

	return merged
}

// createDefaultWorkflowSpec creates a default workflow specification
func (wo *WorkflowOrchestrator) createDefaultWorkflowSpec(workflowID string) *WorkflowSpec {
	switch workflowID {
	case "analyze_and_build":
		return &WorkflowSpec{
			ID:      workflowID,
			Name:    "Analyze and Build Application",
			Version: "1.0.0",
			Stages: []ExecutionStage{
				{
					ID:        "analyze",
					Name:      "Analyze Repository",
					Type:      "analysis",
					Tools:     []string{"analyze_repository"},
					DependsOn: []string{},
					Parallel:  false,
				},
				{
					ID:        "build",
					Name:      "Build Container Image",
					Type:      "build",
					Tools:     []string{"build_image"},
					DependsOn: []string{"analyze"},
					Parallel:  false,
				},
			},
			Variables: make(map[string]interface{}),
		}
	case "deploy_application":
		return &WorkflowSpec{
			ID:      workflowID,
			Name:    "Deploy Application",
			Version: "1.0.0",
			Stages: []ExecutionStage{
				{
					ID:        "generate_manifests",
					Name:      "Generate Kubernetes Manifests",
					Type:      "deployment",
					Tools:     []string{"generate_manifests"},
					DependsOn: []string{},
					Parallel:  false,
				},
				{
					ID:        "deploy",
					Name:      "Deploy to Kubernetes",
					Type:      "deployment",
					Tools:     []string{"deploy_kubernetes"},
					DependsOn: []string{"generate_manifests"},
					Parallel:  false,
				},
			},
			Variables: make(map[string]interface{}),
		}
	case "scan_and_fix":
		return &WorkflowSpec{
			ID:      workflowID,
			Name:    "Security Scan and Fix",
			Version: "1.0.0",
			Stages: []ExecutionStage{
				{
					ID:        "scan",
					Name:      "Security Scan",
					Type:      "security",
					Tools:     []string{"scan_security"},
					DependsOn: []string{},
					Parallel:  false,
				},
			},
			Variables: make(map[string]interface{}),
		}
	default:
		return &WorkflowSpec{
			ID:        workflowID,
			Name:      fmt.Sprintf("Custom Workflow: %s", workflowID),
			Version:   "1.0.0",
			Stages:    []ExecutionStage{},
			Variables: make(map[string]interface{}),
		}
	}
}

// validateWorkflowSpec validates a workflow specification
func (wo *WorkflowOrchestrator) validateWorkflowSpec(spec *WorkflowSpec) error {
	if spec.ID == "" {
		return fmt.Errorf("workflow ID is required")
	}
	if spec.Name == "" {
		return fmt.Errorf("workflow name is required")
	}
	if len(spec.Stages) == 0 {
		return fmt.Errorf("workflow must have at least one stage")
	}

	// Validate stage dependencies
	stageMap := make(map[string]bool)
	for _, stage := range spec.Stages {
		if stage.ID == "" {
			return fmt.Errorf("stage ID is required")
		}
		stageMap[stage.ID] = true
	}

	for _, stage := range spec.Stages {
		for _, dep := range stage.DependsOn {
			if !stageMap[dep] {
				return fmt.Errorf("stage %s depends on non-existent stage %s", stage.ID, dep)
			}
		}
	}

	// Check for circular dependencies
	if wo.hasCircularDependencies(spec.Stages) {
		return fmt.Errorf("workflow has circular dependencies")
	}

	return nil
}

// hasCircularDependencies checks for circular dependencies in workflow stages
func (wo *WorkflowOrchestrator) hasCircularDependencies(stages []ExecutionStage) bool {
	visited := make(map[string]bool)
	recursionStack := make(map[string]bool)

	// Create adjacency map
	dependencies := make(map[string][]string)
	for _, stage := range stages {
		dependencies[stage.ID] = stage.DependsOn
	}

	// Check each stage for cycles
	for _, stage := range stages {
		if !visited[stage.ID] {
			if wo.hasCycleDFS(stage.ID, dependencies, visited, recursionStack) {
				return true
			}
		}
	}

	return false
}

// hasCycleDFS performs depth-first search to detect cycles
func (wo *WorkflowOrchestrator) hasCycleDFS(stageID string, dependencies map[string][]string, visited map[string]bool, recursionStack map[string]bool) bool {
	visited[stageID] = true
	recursionStack[stageID] = true

	for _, dep := range dependencies[stageID] {
		if !visited[dep] {
			if wo.hasCycleDFS(dep, dependencies, visited, recursionStack) {
				return true
			}
		} else if recursionStack[dep] {
			return true
		}
	}

	recursionStack[stageID] = false
	return false
}

// executeWorkflowStages executes the stages of a workflow
func (wo *WorkflowOrchestrator) executeWorkflowStages(ctx context.Context, spec *WorkflowSpec, session *ExecutionSession, options ExecutionOption) (interface{}, error) {
	// Create stage execution order based on dependencies
	executionOrder, err := wo.createExecutionOrder(spec.Stages)
	if err != nil {
		return nil, fmt.Errorf("failed to create execution order: %w", err)
	}

	wo.logger.Info().
		Str("session_id", session.SessionID).
		Int("total_stages", len(executionOrder)).
		Msg("Starting stage execution")

	// Execute stages in order
	for i, stageID := range executionOrder {
		stage := wo.findStageByID(spec.Stages, stageID)
		if stage == nil {
			return nil, fmt.Errorf("stage not found: %s", stageID)
		}

		session.CurrentStage = stageID
		session.LastActivity = time.Now()

		wo.logger.Info().
			Str("session_id", session.SessionID).
			Str("stage_id", stageID).
			Str("stage_name", stage.Name).
			Int("stage_index", i+1).
			Int("total_stages", len(executionOrder)).
			Msg("Executing stage")

<<<<<<< HEAD
		// Execute stage
		stageResult, err := wo.executeStage(ctx, stage, session, options)
		if err != nil {
			session.FailedStages = append(session.FailedStages, stageID)
			session.ErrorContext[fmt.Sprintf("stage_%s_error", stageID)] = err.Error()
			return nil, fmt.Errorf("stage %s failed: %w", stageID, err)
=======
		// Execute stage with retry logic
		var stageResult interface{}
		var err error

		// Check if stage has custom retry policy
		if stage.RetryPolicy != nil {
			// Use stage-specific retry policy
			retryableOp := NewWorkflowRetryableOperation(wo, stage, session, options, wo.logger)
			retryResult, retryErr := wo.retryManager.ExecuteWithRetry(ctx, retryableOp, stage.RetryPolicy)
			if retryErr != nil {
				session.FailedStages = append(session.FailedStages, stageID)
				session.ErrorContext[fmt.Sprintf("stage_%s_error", stageID)] = retryErr.Error()
				session.ErrorContext[fmt.Sprintf("stage_%s_retry_history", stageID)] = retryResult.RetryHistory
				return nil, fmt.Errorf("stage %s failed after %d retries: %w", stageID, retryResult.Attempts, retryErr)
			}
			stageResult = retryResult.Result
		} else if stage.MaxRetries > 0 {
			// Use simple retry count from stage
			policy := &RetryPolicyExecution{
				MaxAttempts:  stage.MaxRetries + 1, // MaxRetries + initial attempt
				Delay:        time.Second,
				BackoffType:  "exponential",
				BackoffMode:  "fixed",
				InitialDelay: time.Second,
				MaxDelay:     30 * time.Second,
				Multiplier:   2.0,
			}
			retryableOp := NewWorkflowRetryableOperation(wo, stage, session, options, wo.logger)
			retryResult, retryErr := wo.retryManager.ExecuteWithRetry(ctx, retryableOp, policy)
			if retryErr != nil {
				session.FailedStages = append(session.FailedStages, stageID)
				session.ErrorContext[fmt.Sprintf("stage_%s_error", stageID)] = retryErr.Error()
				session.ErrorContext[fmt.Sprintf("stage_%s_retry_history", stageID)] = retryResult.RetryHistory
				return nil, fmt.Errorf("stage %s failed after %d retries: %w", stageID, retryResult.Attempts, retryErr)
			}
			stageResult = retryResult.Result
		} else {
			// No retry policy - execute once
			stageResult, err = wo.executeStage(ctx, stage, session, options)
			if err != nil {
				session.FailedStages = append(session.FailedStages, stageID)
				session.ErrorContext[fmt.Sprintf("stage_%s_error", stageID)] = err.Error()
				return nil, fmt.Errorf("stage %s failed: %w", stageID, err)
			}
>>>>>>> 4044f352
		}

		// Store stage result
		session.StageResults[stageID] = stageResult
		session.CompletedStages = append(session.CompletedStages, stageID)

		wo.logger.Info().
			Str("session_id", session.SessionID).
			Str("stage_id", stageID).
			Msg("Stage completed successfully")

		// Save checkpoint after successful stage completion
		if wo.persistence != nil {
			checkpoint := &WorkflowCheckpoint{
				ID:           fmt.Sprintf("checkpoint_%d", time.Now().UnixNano()),
				WorkflowID:   session.WorkflowID,
				SessionID:    session.SessionID,
				StageID:      stageID,
				StageName:    stage.Name,
				Timestamp:    time.Now(),
				State:        session.SharedContext,
				WorkflowSpec: spec,
				SessionState: map[string]interface{}{
					"completed_stages": session.CompletedStages,
					"stage_results":    session.StageResults,
				},
				StageResults: session.StageResults,
				Message:      fmt.Sprintf("Stage %s completed successfully", stage.Name),
			}

			if err := wo.persistence.SaveCheckpoint(checkpoint); err != nil {
				wo.logger.Warn().
					Err(err).
					Str("stage_id", stageID).
					Msg("Failed to save checkpoint")
			}

			// Update session in persistence
			if err := wo.persistence.SaveSession(session); err != nil {
				wo.logger.Warn().Err(err).Msg("Failed to update session state")
			}
		}
	}

	return session.StageResults, nil
}

// createExecutionOrder creates the execution order based on stage dependencies
func (wo *WorkflowOrchestrator) createExecutionOrder(stages []ExecutionStage) ([]string, error) {
	// Simple topological sort implementation
	inDegree := make(map[string]int)
	dependencies := make(map[string][]string)
	stageMap := make(map[string]*ExecutionStage)

	// Initialize
	for _, stage := range stages {
		stageMap[stage.ID] = &stage
		inDegree[stage.ID] = 0
		dependencies[stage.ID] = []string{}
	}

	// Build dependency graph
	for _, stage := range stages {
		for _, dep := range stage.DependsOn {
			dependencies[dep] = append(dependencies[dep], stage.ID)
			inDegree[stage.ID]++
		}
	}

	// Topological sort
	var queue []string
	for stageID, degree := range inDegree {
		if degree == 0 {
			queue = append(queue, stageID)
		}
	}

	var result []string
	for len(queue) > 0 {
		current := queue[0]
		queue = queue[1:]
		result = append(result, current)

		for _, dependent := range dependencies[current] {
			inDegree[dependent]--
			if inDegree[dependent] == 0 {
				queue = append(queue, dependent)
			}
		}
	}

	if len(result) != len(stages) {
		return nil, fmt.Errorf("circular dependency detected in workflow stages")
	}

	return result, nil
}

// findStageByID finds a stage by its ID
func (wo *WorkflowOrchestrator) findStageByID(stages []ExecutionStage, stageID string) *ExecutionStage {
	for _, stage := range stages {
		if stage.ID == stageID {
			return &stage
		}
	}
	return nil
}

// executeStage executes a single workflow stage
func (wo *WorkflowOrchestrator) executeStage(ctx context.Context, stage *ExecutionStage, session *ExecutionSession, options ExecutionOption) (interface{}, error) {
	// Create stage timeout context
	stageCtx := ctx
	if stage.Timeout != nil {
		var cancel context.CancelFunc
		stageCtx, cancel = context.WithTimeout(ctx, *stage.Timeout)
		defer cancel()
	}

	// Execute tools in stage
	stageResults := make(map[string]interface{})

	if stage.Parallel && len(stage.Tools) > 1 {
		// Execute tools in parallel
		type toolResult struct {
			tool   string
			result interface{}
			err    error
		}

		resultChan := make(chan toolResult, len(stage.Tools))

		for _, toolName := range stage.Tools {
			go func(tool string) {
				// Execute tool with retry logic if configured
				var result interface{}
				var err error

				if stage.RetryPolicy != nil || stage.MaxRetries > 0 {
					retryableOp := NewToolRetryableOperation(wo, tool, stage, session, wo.logger)
					var policy *RetryPolicyExecution
					if stage.RetryPolicy != nil {
						policy = stage.RetryPolicy
					} else {
						policy = &RetryPolicyExecution{
							MaxAttempts:  stage.MaxRetries + 1,
							Delay:        time.Second,
							BackoffType:  "exponential",
							InitialDelay: time.Second,
							MaxDelay:     10 * time.Second,
							Multiplier:   2.0,
						}
					}
					retryResult, retryErr := wo.retryManager.ExecuteWithRetry(stageCtx, retryableOp, policy)
					if retryErr != nil {
						err = retryErr
					} else {
						result = retryResult.Result
					}
				} else {
					result, err = wo.executeTool(stageCtx, tool, stage, session)
				}

				resultChan <- toolResult{tool: tool, result: result, err: err}
			}(toolName)
		}

		// Collect results
		for i := 0; i < len(stage.Tools); i++ {
			result := <-resultChan
			if result.err != nil {
				return nil, fmt.Errorf("tool %s failed: %w", result.tool, result.err)
			}
			stageResults[result.tool] = result.result
		}
	} else {
		// Execute tools sequentially
		for _, toolName := range stage.Tools {
			var result interface{}
			var err error

			if stage.RetryPolicy != nil || stage.MaxRetries > 0 {
				retryableOp := NewToolRetryableOperation(wo, toolName, stage, session, wo.logger)
				var policy *RetryPolicyExecution
				if stage.RetryPolicy != nil {
					policy = stage.RetryPolicy
				} else {
					policy = &RetryPolicyExecution{
						MaxAttempts:  stage.MaxRetries + 1,
						Delay:        time.Second,
						BackoffType:  "exponential",
						InitialDelay: time.Second,
						MaxDelay:     10 * time.Second,
						Multiplier:   2.0,
					}
				}
				retryResult, retryErr := wo.retryManager.ExecuteWithRetry(stageCtx, retryableOp, policy)
				if retryErr != nil {
					return nil, fmt.Errorf("tool %s failed after %d retries: %w", toolName, retryResult.Attempts, retryErr)
				}
				result = retryResult.Result
			} else {
				result, err = wo.executeTool(stageCtx, toolName, stage, session)
				if err != nil {
					return nil, fmt.Errorf("tool %s failed: %w", toolName, err)
				}
			}

			stageResults[toolName] = result
		}
	}

	return stageResults, nil
}

// executeTool executes a single tool (placeholder implementation)
func (wo *WorkflowOrchestrator) executeTool(ctx context.Context, toolName string, stage *ExecutionStage, session *ExecutionSession) (interface{}, error) {
	wo.logger.Debug().
		Str("session_id", session.SessionID).
		Str("stage_id", stage.ID).
		Str("tool_name", toolName).
		Msg("Executing tool")

	// Simulate tool execution
	time.Sleep(100 * time.Millisecond)

	// Return mock result
	return map[string]interface{}{
		"tool":      toolName,
		"stage":     stage.ID,
		"session":   session.SessionID,
		"success":   true,
		"timestamp": time.Now(),
	}, nil
}

// formatWorkflowError formats an error into a WorkflowError structure
func (wo *WorkflowOrchestrator) formatWorkflowError(err error) *WorkflowError {
	if err == nil {
		return nil
	}

	return &WorkflowError{
		ID:        fmt.Sprintf("error_%d", time.Now().UnixNano()),
		Message:   err.Error(),
		Code:      "EXECUTION_FAILED",
		Type:      "workflow_execution_error",
		ErrorType: "execution",
		Severity:  "high",
		Retryable: false,
		Timestamp: time.Now(),
	}
}

// extractArtifactsFromSession extracts artifacts from execution session
func (wo *WorkflowOrchestrator) extractArtifactsFromSession(session *ExecutionSession) []ExecutionArtifact {
	var artifacts []ExecutionArtifact

	// Extract artifacts from stage results
	for stageID, result := range session.StageResults {
		if resultMap, ok := result.(map[string]interface{}); ok {
			if artifactsData, exists := resultMap["artifacts"]; exists {
				if artifactList, ok := artifactsData.([]ExecutionArtifact); ok {
					artifacts = append(artifacts, artifactList...)
				}
			}
		}

		// Create default artifact for each stage
		artifacts = append(artifacts, ExecutionArtifact{
			ID:        fmt.Sprintf("%s_%s_result", session.SessionID, stageID),
			Name:      fmt.Sprintf("Stage %s Result", stageID),
			Type:      "stage_result",
			Path:      fmt.Sprintf("/tmp/%s/%s.json", session.SessionID, stageID),
			Size:      0,
			Metadata:  map[string]interface{}{"stage_id": stageID},
			CreatedAt: time.Now(),
		})
	}

	return artifacts
}<|MERGE_RESOLUTION|>--- conflicted
+++ resolved
@@ -102,8 +102,6 @@
 		Str("workflow_name", spec.Name).
 		Msg("Starting workflow execution")
 
-<<<<<<< HEAD
-=======
 	// Save initial session state if persistence is enabled
 	if wo.persistence != nil {
 		if err := wo.persistence.SaveSession(session); err != nil {
@@ -114,8 +112,6 @@
 			wo.logger.Warn().Err(err).Msg("Failed to save workflow spec")
 		}
 	}
-
->>>>>>> 4044f352
 	// Execute workflow using engine
 	_, err := wo.executeWorkflowStages(ctx, spec, session, mergedOptions)
 
@@ -141,16 +137,12 @@
 			Msg("Workflow execution completed successfully")
 	}
 
-<<<<<<< HEAD
-=======
 	// Save final session state if persistence is enabled
 	if wo.persistence != nil {
 		if err := wo.persistence.SaveSession(session); err != nil {
 			wo.logger.Warn().Err(err).Msg("Failed to save final session state")
 		}
 	}
-
->>>>>>> 4044f352
 	// Return comprehensive result
 	return &WorkflowResult{
 		Success:         err == nil,
@@ -671,14 +663,6 @@
 			Int("total_stages", len(executionOrder)).
 			Msg("Executing stage")
 
-<<<<<<< HEAD
-		// Execute stage
-		stageResult, err := wo.executeStage(ctx, stage, session, options)
-		if err != nil {
-			session.FailedStages = append(session.FailedStages, stageID)
-			session.ErrorContext[fmt.Sprintf("stage_%s_error", stageID)] = err.Error()
-			return nil, fmt.Errorf("stage %s failed: %w", stageID, err)
-=======
 		// Execute stage with retry logic
 		var stageResult interface{}
 		var err error
@@ -723,7 +707,6 @@
 				session.ErrorContext[fmt.Sprintf("stage_%s_error", stageID)] = err.Error()
 				return nil, fmt.Errorf("stage %s failed: %w", stageID, err)
 			}
->>>>>>> 4044f352
 		}
 
 		// Store stage result
