// pkg/mcp/tools/registry.go
package runtime

import (
	"context"
	"encoding/json"
	"fmt"
	"sync"

	"github.com/Azure/container-kit/pkg/mcp/core"
	"github.com/Azure/container-kit/pkg/mcp/internal/utils"
	"github.com/invopop/jsonschema"
	"github.com/rs/zerolog"
)

// mcp import removed - using mcptypes

///////////////////////////////////////////////////////////////////////////////
// Contracts
///////////////////////////////////////////////////////////////////////////////

type ExecutableTool[TArgs, TResult any] interface {
	core.Tool
	PreValidate(ctx context.Context, args TArgs) error
}

///////////////////////////////////////////////////////////////////////////////
// Registry primitives
///////////////////////////////////////////////////////////////////////////////

type ToolRegistration struct {
	Tool         core.Tool
	InputSchema  map[string]any
	OutputSchema map[string]any
	Handler      func(ctx context.Context, args json.RawMessage) (interface{}, error)
}

type ToolRegistry struct {
	mu     sync.RWMutex
	tools  map[string]*ToolRegistration
	logger zerolog.Logger
	frozen bool
}

func NewToolRegistry(l zerolog.Logger) *ToolRegistry {
	return &ToolRegistry{
		tools:  make(map[string]*ToolRegistration),
		logger: l.With().Str("component", "tool_registry").Logger(),
	}
}

///////////////////////////////////////////////////////////////////////////////
// RegisterTool
///////////////////////////////////////////////////////////////////////////////

func RegisterTool[TArgs, TResult any](reg *ToolRegistry, t ExecutableTool[TArgs, TResult]) error {
	reg.mu.Lock()
	defer reg.mu.Unlock()

	if reg.frozen {
		return fmt.Errorf("registry operation failed")
	}
	metadata := t.GetMetadata()
	if _, dup := reg.tools[metadata.Name]; dup {
		return fmt.Errorf("registry operation failed")
	}

	// Use invopop/jsonschema which properly handles array items
	reg.logger.Info().Str("tool", metadata.Name).Msg("🔧 Using invopop/jsonschema for schema generation with array fixes")

	reflector := &jsonschema.Reflector{
		RequiredFromJSONSchemaTags: true,
		AllowAdditionalProperties:  false,
		DoNotReference:             true, // avoid $ref/$defs for better compatibility
	}
	var a TArgs
	var r TResult

	// Generate schemas using invopop reflector
	inputSchema := reflector.Reflect(a)
	outputSchema := reflector.Reflect(r)

	// Remove schema version for compatibility
	inputSchema.Version = ""
	outputSchema.Version = ""

	// Convert to map format and apply compatibility fixes
	cleanInput := sanitizeInvopopSchema(inputSchema)
	cleanOutput := sanitizeInvopopSchema(outputSchema)

	// Log if we fixed any arrays
	if hasArrays := containsArrays(cleanInput); hasArrays {
		reg.logger.Info().Str("tool", metadata.Name).Msg("✅ Generated schema with proper array items using invopop/jsonschema")
	}

	reg.tools[metadata.Name] = &ToolRegistration{
		Tool:         t,
		InputSchema:  cleanInput,
		OutputSchema: cleanOutput,
		Handler: func(ctx context.Context, raw json.RawMessage) (interface{}, error) {
			var args TArgs
			if err := json.Unmarshal(raw, &args); err != nil {
				return nil, fmt.Errorf("registry operation failed")
			}
			if err := t.PreValidate(ctx, args); err != nil {
				return nil, err
			}
			return t.Execute(ctx, args)
		},
	}

	reg.logger.Info().
		Str("tool", metadata.Name).
		Str("version", metadata.Version).
		Msg("registered")
	return nil
}

// sanitizeInvopopSchema converts invopop jsonschema.Schema to map[string]any
// and removes keywords that GitHub Copilot's AJV-Draft-7 validator cannot handle
func sanitizeInvopopSchema(schema *jsonschema.Schema) map[string]interface{} {
	// Marshal and unmarshal to get map format
	schemaBytes, err := json.Marshal(schema)
	if err != nil {
		return make(map[string]interface{})
	}

	var schemaMap map[string]interface{}
	if err := json.Unmarshal(schemaBytes, &schemaMap); err != nil {
		return make(map[string]interface{})
	}

	// Apply GitHub Copilot compatibility fixes
	utils.RemoveCopilotIncompatible(schemaMap)

	return schemaMap
}

// containsArrays checks if a schema contains any array fields (for logging purposes)
func containsArrays(schema map[string]interface{}) bool {
	if properties, ok := schema["properties"].(map[string]interface{}); ok {
		for _, prop := range properties {
			if propMap, ok := prop.(map[string]interface{}); ok {
				if propMap["type"] == "array" {
					return true
				}
			}
		}
	}
	return false
}

///////////////////////////////////////////////////////////////////////////////
// Accessors (unchanged)
///////////////////////////////////////////////////////////////////////////////

func (r *ToolRegistry) GetTool(name string) (*ToolRegistration, bool) {
	r.mu.RLock()
	defer r.mu.RUnlock()
	t, ok := r.tools[name]
	return t, ok
}

func (r *ToolRegistry) GetAllTools() map[string]*ToolRegistration {
	r.mu.RLock()
	defer r.mu.RUnlock()
	cp := make(map[string]*ToolRegistration, len(r.tools))
	for k, v := range r.tools {
		cp[k] = v
	}
	return cp
}

func (r *ToolRegistry) Freeze() { r.mu.Lock(); r.frozen = true; r.mu.Unlock() }
func (r *ToolRegistry) IsFrozen() bool {
	r.mu.RLock()
	defer r.mu.RUnlock()
	return r.frozen
}

<<<<<<< HEAD
type RegistryProgressCallback func(stage string, percent float64, message string)
=======
type ToolProgressCallback func(stage string, percent float64, message string)
>>>>>>> bb297f56

// LongRunningTool indicates a tool can stream progress updates.
type LongRunningTool interface {
	ExecuteWithProgress(ctx context.Context, args interface{},
<<<<<<< HEAD
		cb RegistryProgressCallback) (interface{}, error)
=======
		cb ToolProgressCallback) (interface{}, error)
>>>>>>> bb297f56
}

// ExecuteTool runs a registered tool by name with raw JSON arguments.
func (r *ToolRegistry) ExecuteTool(ctx context.Context, name string, raw json.RawMessage) (interface{}, error) {
	reg, ok := r.GetTool(name)
	if !ok {
		return nil, fmt.Errorf("registry operation failed")
	}

	r.logger.Debug().Str("tool", name).Msg("executing tool")
	res, err := reg.Handler(ctx, raw)
	if err != nil {
		r.logger.Error().Err(err).Str("tool", name).Msg("tool execution failed")
		return nil, err
	}
	r.logger.Debug().Str("tool", name).Msg("tool execution completed")
	return res, nil
}<|MERGE_RESOLUTION|>--- conflicted
+++ resolved
@@ -178,20 +178,12 @@
 	return r.frozen
 }
 
-<<<<<<< HEAD
-type RegistryProgressCallback func(stage string, percent float64, message string)
-=======
 type ToolProgressCallback func(stage string, percent float64, message string)
->>>>>>> bb297f56
 
 // LongRunningTool indicates a tool can stream progress updates.
 type LongRunningTool interface {
 	ExecuteWithProgress(ctx context.Context, args interface{},
-<<<<<<< HEAD
-		cb RegistryProgressCallback) (interface{}, error)
-=======
 		cb ToolProgressCallback) (interface{}, error)
->>>>>>> bb297f56
 }
 
 // ExecuteTool runs a registered tool by name with raw JSON arguments.
