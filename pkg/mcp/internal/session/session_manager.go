--- conflicted
+++ resolved
@@ -610,15 +610,12 @@
 			}
 		}
 
-<<<<<<< HEAD
-=======
 		// Get last error message
 		lastError := ""
 		if session.LastError != nil {
 			lastError = session.LastError.Error()
 		}
 
->>>>>>> e7aed7d1
 		// Convert metadata from interface{} to string
 		metadata := make(map[string]string)
 		for key, value := range session.Metadata {
@@ -673,15 +670,11 @@
 		}
 	}
 
-<<<<<<< HEAD
-=======
 	// Get last error message
 	lastError := ""
 	if session.LastError != nil {
 		lastError = session.LastError.Error()
 	}
-
->>>>>>> e7aed7d1
 	// Convert metadata from interface{} to string
 	metadata := make(map[string]string)
 	for key, value := range session.Metadata {
