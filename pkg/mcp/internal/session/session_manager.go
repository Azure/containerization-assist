package session

import (
	"context"
	"crypto/rand"
	"encoding/hex"
	"fmt"
	"os"
	"path/filepath"
	"sync"
	"time"

	"github.com/Azure/container-kit/pkg/mcp/core"
	"github.com/Azure/container-kit/pkg/mcp/internal/types"
	"github.com/rs/zerolog"
)

// SessionManager manages MCP sessions
type SessionManager struct {
	sessions     map[string]*SessionState
	mutex        sync.RWMutex
	workspaceDir string
	maxSessions  int
	sessionTTL   time.Duration

	store SessionStore

	maxDiskPerSession int64
	totalDiskLimit    int64

	logger zerolog.Logger

	cleanupTicker *time.Ticker
	cleanupDone   chan bool
	stopped       bool

	// Statistics tracking
	startTime    time.Time
	diskUsage    map[string]int64
	errorCounts  map[string]int
	jobTracking  map[string][]string
	toolTracking map[string][]string
}

// SessionManagerConfig represents session manager configuration
type SessionManagerConfig struct {
	WorkspaceDir      string
	MaxSessions       int
	SessionTTL        time.Duration
	MaxDiskPerSession int64
	TotalDiskLimit    int64
	StorePath         string
	Logger            zerolog.Logger
}

// NewSessionManager creates a new SessionManager
func NewSessionManager(config SessionManagerConfig) (*SessionManager, error) {
	if err := os.MkdirAll(config.WorkspaceDir, 0o750); err != nil {
		config.Logger.Error().Err(err).Str("path", config.WorkspaceDir).Msg("Failed to create workspace directory")
		return nil, fmt.Errorf("failed to create workspace directory %s: %w", config.WorkspaceDir, err)
	}

	var store SessionStore
	var err error

	if config.StorePath != "" {
		store, err = NewBoltSessionStore(context.Background(), config.StorePath)
		if err != nil {
			config.Logger.Error().Err(err).Str("store_path", config.StorePath).Msg("Failed to initialize bolt store")
			return nil, fmt.Errorf("failed to initialize bolt store at %s: %w", config.StorePath, err)
		}
	} else {
		store = NewMemorySessionStore()
	}

	sm := &SessionManager{
		sessions:          make(map[string]*SessionState),
		workspaceDir:      config.WorkspaceDir,
		maxSessions:       config.MaxSessions,
		sessionTTL:        config.SessionTTL,
		store:             store,
		maxDiskPerSession: config.MaxDiskPerSession,
		totalDiskLimit:    config.TotalDiskLimit,
		logger:            config.Logger,
		cleanupDone:       make(chan bool),
		startTime:         time.Now(),
		diskUsage:         make(map[string]int64),
		errorCounts:       make(map[string]int),
		jobTracking:       make(map[string][]string),
		toolTracking:      make(map[string][]string),
	}

	if err := sm.loadExistingSessions(); err != nil {
		sm.logger.Warn().Err(err).Msg("Failed to load existing sessions")
	}

	return sm, nil
}

// getOrCreateSessionConcrete retrieves or creates session
func (sm *SessionManager) getOrCreateSessionConcrete(sessionID string) (*SessionState, error) {
	sm.mutex.Lock()
	defer sm.mutex.Unlock()

	if session, exists := sm.sessions[sessionID]; exists {
		session.UpdateLastAccessed()
		return session, nil
	}

	if session, err := sm.store.Load(context.Background(), sessionID); err == nil {
		sm.sessions[sessionID] = session
		session.UpdateLastAccessed()
		sm.logger.Info().Str("session_id", sessionID).Msg("Loaded session from persistence")
		return session, nil
	}

	if sessionID == "" {
		sessionID = generateSessionID()
	}

	if len(sm.sessions) >= sm.maxSessions {
		// Automatically clean up the oldest session to make room
		if err := sm.cleanupOldestSession(); err != nil {
			return nil, fmt.Errorf("maximum number of sessions (%d) reached and failed to cleanup oldest session: %w", sm.maxSessions, err)
		}
	}

	if err := sm.checkGlobalDiskQuota(); err != nil {
		return nil, err
	}

	workspaceDir := filepath.Join(sm.workspaceDir, sessionID)
	if err := os.MkdirAll(workspaceDir, 0o750); err != nil {
		return nil, fmt.Errorf("failed to create session workspace: %w", err)
	}

	session := NewSessionStateWithTTL(sessionID, workspaceDir, sm.sessionTTL)
	session.MaxDiskUsage = sm.maxDiskPerSession

	sm.sessions[sessionID] = session

	if err := sm.store.Save(context.Background(), sessionID, session); err != nil {
		sm.logger.Warn().Err(err).Str("session_id", sessionID).Msg("Failed to persist new session")
	}

	sm.logger.Info().Str("session_id", sessionID).Msg("Created new session")
	return session, nil
}

// UpdateSession updates and persists session
func (sm *SessionManager) UpdateSession(sessionID string, updater func(interface{})) error {
	sm.mutex.Lock()
	defer sm.mutex.Unlock()

	session, exists := sm.sessions[sessionID]
	if !exists {
		return fmt.Errorf("session not found: %s", sessionID)
	}

	updater(session)
	session.UpdateLastAccessed()

	if err := sm.store.Save(context.Background(), sessionID, session); err != nil {
		sm.logger.Warn().Err(err).Str("session_id", sessionID).Msg("Failed to persist session update")
		return err
	}

	return nil
}

// UpdateSessionTyped updates session with typed function
func (sm *SessionManager) UpdateSessionTyped(sessionID string, updater func(*SessionState)) error {
	return sm.UpdateSession(sessionID, func(s interface{}) {
		if session, ok := s.(*SessionState); ok {
			updater(session)
		}
	})
}

// GetSessionConcrete retrieves session by ID
func (sm *SessionManager) GetSessionConcrete(sessionID string) (*SessionState, error) {
	sm.mutex.RLock()
	defer sm.mutex.RUnlock()

	if session, exists := sm.sessions[sessionID]; exists {
		return session, nil
	}

	return nil, fmt.Errorf("session not found: %s", sessionID)
}

// GetSessionInterface implements ToolSessionManager interface
func (sm *SessionManager) GetSessionInterface(sessionID string) (interface{}, error) {
	session, err := sm.GetSessionConcrete(sessionID)
	if err != nil {
		return nil, err
	}
	return session, nil
}

// GetSession implements ToolSessionManager interface
func (sm *SessionManager) GetSession(sessionID string) (interface{}, error) {
	session, err := sm.GetSessionConcrete(sessionID)
	if err != nil {
		return nil, err
	}
	return session, nil
}

// GetOrCreateSession implements ToolSessionManager interface
func (sm *SessionManager) GetOrCreateSession(sessionID string) (interface{}, error) {
	session, err := sm.getOrCreateSessionConcrete(sessionID)
	if err != nil {
		return nil, err
	}
	return session, nil
}

// CreateSession implements ToolSessionManager interface
func (sm *SessionManager) CreateSession(userID string) (interface{}, error) {
	// Generate a new session ID, optionally incorporating userID for uniqueness
	sessionID := generateSessionID()
	if userID != "" {
		// Store user association in session metadata
		session, err := sm.getOrCreateSessionConcrete(sessionID)
		if err != nil {
			return nil, err
		}
		if session.Metadata == nil {
			session.Metadata = make(map[string]interface{})
		}
		session.Metadata["user_id"] = userID
		session.UpdateLastAccessed()
		// Save the updated session
		if err := sm.store.Save(context.Background(), sessionID, session); err != nil {
			sm.logger.Warn().Err(err).Str("session_id", sessionID).Msg("Failed to save session with user metadata")
		}
		return session, nil
	}
	// Create session without user association
	return sm.getOrCreateSessionConcrete(sessionID)
}

// ListSessionSummaries returns a list of all session summaries
func (sm *SessionManager) ListSessionSummaries() []SessionSummary {
	sm.mutex.RLock()
	defer sm.mutex.RUnlock()

	summaries := make([]SessionSummary, 0, len(sm.sessions))
	for _, session := range sm.sessions {
		summaries = append(summaries, session.GetSummary())
	}

	return summaries
}

// DeleteSession removes a session and cleans up its workspace
func (sm *SessionManager) DeleteSession(ctx context.Context, sessionID string) error {
	sm.mutex.Lock()
	defer sm.mutex.Unlock()

	session, exists := sm.sessions[sessionID]
	if !exists {
		return fmt.Errorf("session not found: %s", sessionID)
	}

	// Clean up workspace
	if err := os.RemoveAll(session.WorkspaceDir); err != nil {
		sm.logger.Warn().Err(err).Str("session_id", sessionID).Msg("Failed to clean up workspace")
	}

	// Remove from memory
	delete(sm.sessions, sessionID)

	// Remove from persistence
	if err := sm.store.Delete(context.Background(), sessionID); err != nil {
		sm.logger.Warn().Err(err).Str("session_id", sessionID).Msg("Failed to remove session from persistence")
		return err
	}

	sm.logger.Info().Str("session_id", sessionID).Msg("Deleted session")
	return nil
}

// FindSessionByRepo finds a session by repository URL
func (sm *SessionManager) FindSessionByRepo(ctx context.Context, repoURL string) (interface{}, error) {
	sm.mutex.RLock()
	defer sm.mutex.RUnlock()

	for _, session := range sm.sessions {
		// Check if repository URL matches
		if session.RepoURL == repoURL {
			return session, nil
		}
	}

	return nil, fmt.Errorf("no session found for repository URL: %s", repoURL)
}

// ListSessions (interface compatible) returns sessions with optional filtering
func (sm *SessionManager) ListSessions(ctx context.Context, filter map[string]interface{}) ([]interface{}, error) {
	sm.mutex.RLock()
	defer sm.mutex.RUnlock()

	// Convert sessions to interface{} slice for compatibility
	var results []interface{}
	for _, session := range sm.sessions {
		// Apply basic filtering if provided
		if filter != nil {
			// Simple filter implementation - could be expanded
			if status, ok := filter["status"]; ok && status != "active" {
				continue
			}
		}
		results = append(results, session)
	}

	return results, nil
}

// GetOrCreateSession (interface compatible) for ToolSessionManager interface
func (sm *SessionManager) GetOrCreateSessionFromRepo(repoURL string) (interface{}, error) {
	// First try to find an existing session for this repo
	if session, err := sm.FindSessionByRepo(context.Background(), repoURL); err == nil {
		return session, nil
	}

	// If not found, create a new session with a random ID
	sessionID := fmt.Sprintf("session-%d", time.Now().Unix())
	session, err := sm.getOrCreateSessionConcrete(sessionID)
	if err != nil {
		return nil, err
	}

	// Update the session with repo URL
	err = sm.UpdateSession(session.SessionID, func(s interface{}) {
		if state, ok := s.(*SessionState); ok {
			state.RepoURL = repoURL
		}
	})
	if err != nil {
		return nil, err
	}

	return session, nil
}

// GarbageCollect removes expired sessions and cleans up resources
func (sm *SessionManager) GarbageCollect() error {
	sm.mutex.Lock()
	defer sm.mutex.Unlock()
	return sm.garbageCollectUnsafe()
}

// garbageCollectUnsafe removes expired sessions without acquiring mutex (caller must hold mutex)
func (sm *SessionManager) garbageCollectUnsafe() error {
	var expiredSessions []string

	// Identify expired sessions
	for sessionID, session := range sm.sessions {
		if session.IsExpired() {
			expiredSessions = append(expiredSessions, sessionID)
		}
	}

	// Remove expired sessions
	for _, sessionID := range expiredSessions {
		if err := sm.deleteSessionUnsafe(sessionID); err != nil {
			sm.logger.Warn().Err(err).Str("session_id", sessionID).Msg("Failed to delete expired session")
		}
	}

	// Clean up orphaned workspaces
	if err := sm.cleanupOrphanedWorkspaces(); err != nil {
		sm.logger.Warn().Err(err).Msg("Failed to clean up orphaned workspaces")
	}

	// Clean up expired sessions from persistence (only for BoltSessionStore)
	if boltStore, ok := sm.store.(*BoltSessionStore); ok {
		if err := boltStore.CleanupExpired(context.Background(), sm.sessionTTL); err != nil {
			sm.logger.Warn().Err(err).Msg("Failed to clean up expired sessions from persistence")
		}
	}

	sm.logger.Info().Int("cleaned_count", len(expiredSessions)).Msg("Garbage collection completed")
	return nil
}

// CheckDiskQuota checks if a session can allocate additional disk space
func (sm *SessionManager) CheckDiskQuota(sessionID string, additionalBytes int64) error {
	sm.mutex.RLock()
	defer sm.mutex.RUnlock()

	session, exists := sm.sessions[sessionID]
	if !exists {
		return fmt.Errorf("session not found: %s", sessionID)
	}

	// Check per-session quota only if a limit is set
	if session.MaxDiskUsage > 0 && session.DiskUsage+additionalBytes > session.MaxDiskUsage {
		return fmt.Errorf("session disk quota exceeded: %d + %d > %d",
			session.DiskUsage, additionalBytes, session.MaxDiskUsage)
	}

	// Check global quota only if a limit is set
	if sm.totalDiskLimit > 0 {
		totalUsage := sm.getTotalDiskUsage()
		if totalUsage+additionalBytes > sm.totalDiskLimit {
			return fmt.Errorf("global disk quota exceeded: %d + %d > %d",
				totalUsage, additionalBytes, sm.totalDiskLimit)
		}
	}

	return nil
}

// StartCleanupRoutine starts a background cleanup routine
func (sm *SessionManager) StartCleanupRoutine() {
	sm.cleanupTicker = time.NewTicker(1 * time.Hour)

	go func() {
		for {
			select {
			case <-sm.cleanupTicker.C:
				if err := sm.GarbageCollect(); err != nil {
					sm.logger.Error().Err(err).Msg("Garbage collection failed")
				}
			case <-sm.cleanupDone:
				return
			}
		}
	}()

	sm.logger.Info().Msg("Started session cleanup routine")
}

// Stop gracefully stops the session manager
func (sm *SessionManager) Stop() error {
	sm.mutex.Lock()
	defer sm.mutex.Unlock()

	// Check if already stopped to prevent double-close race condition
	if sm.stopped {
		sm.logger.Debug().Msg("SessionManager already stopped")
		return nil
	}

	sm.stopped = true

	if sm.cleanupTicker != nil {
		sm.cleanupTicker.Stop()
		close(sm.cleanupDone)
	}

	// Final garbage collection (unsafe version since we already hold the mutex)
	if err := sm.garbageCollectUnsafe(); err != nil {
		sm.logger.Warn().Err(err).Msg("Final garbage collection failed")
	}

	// Close persistence store
	if err := sm.store.Close(); err != nil {
		return fmt.Errorf("failed to close session store: %w", err)
	}

	sm.logger.Info().Msg("Session manager stopped")
	return nil
}

// AddSessionLabel adds a label to a session
func (sm *SessionManager) AddSessionLabel(sessionID, label string) error {
	return sm.UpdateSession(sessionID, func(s interface{}) {
		if session, ok := s.(*SessionState); ok {
			session.AddLabel(label)
		}
	})
}

// RemoveSessionLabel removes a label from a session
func (sm *SessionManager) RemoveSessionLabel(sessionID, label string) error {
	return sm.UpdateSession(sessionID, func(s interface{}) {
		if session, ok := s.(*SessionState); ok {
			session.RemoveLabel(label)
		}
	})
}

// SetSessionLabels replaces all labels for a session
func (sm *SessionManager) SetSessionLabels(sessionID string, labels []string) error {
	return sm.UpdateSession(sessionID, func(s interface{}) {
		if session, ok := s.(*SessionState); ok {
			session.SetLabels(labels)
		}
	})
}

// GetSessionsByLabel returns sessions that have the specified label
func (sm *SessionManager) GetSessionsByLabel(label string) []SessionSummary {
	sm.mutex.RLock()
	defer sm.mutex.RUnlock()

	var results []SessionSummary
	for _, session := range sm.sessions {
		if session.HasLabel(label) {
			results = append(results, session.GetSummary())
		}
	}
	return results
}

// GetAllLabels returns all unique labels across all sessions
func (sm *SessionManager) GetAllLabels() []string {
	sm.mutex.RLock()
	defer sm.mutex.RUnlock()

	labelSet := make(map[string]bool)
	for _, session := range sm.sessions {
		for _, label := range session.Labels {
			labelSet[label] = true
		}
	}

	labels := make([]string, 0, len(labelSet))
	for label := range labelSet {
		labels = append(labels, label)
	}
	return labels
}

// ListSessionsFiltered returns sessions filtered by multiple criteria including labels
func (sm *SessionManager) ListSessionsFiltered(filters SessionFilters) []SessionSummary {
	sm.mutex.RLock()
	defer sm.mutex.RUnlock()

	var results []SessionSummary
	for _, session := range sm.sessions {
		if sm.matchesFilters(session, filters) {
			results = append(results, session.GetSummary())
		}
	}
	return results
}

// GetStats returns statistics about the session manager
func (sm *SessionManager) GetStats() *core.SessionManagerStats {
	sm.mutex.RLock()
	defer sm.mutex.RUnlock()

	totalSessions := len(sm.sessions)
	activeSessions := 0
	failedSessions := 0
	totalAge := 0.0

	for _, session := range sm.sessions {
		if !session.IsExpired() {
			activeSessions++
			age := time.Since(session.CreatedAt).Minutes()
			totalAge += age
		} else {
			failedSessions++
		}
	}

	averageAge := 0.0
	if activeSessions > 0 {
		averageAge = totalAge / float64(activeSessions)
	}

	totalErrors := 0
	for _, session := range sm.sessions {
		if session.LastError != nil {
			totalErrors++
		}
		// Count errors in stage history
		for _, execution := range session.StageHistory {
			if execution.Error != nil {
				totalErrors++
			}
		}
	}

	stats := &core.SessionManagerStats{
		ActiveSessions:    activeSessions,
		TotalSessions:     totalSessions,
		FailedSessions:    failedSessions,
		AverageSessionAge: averageAge,
<<<<<<< HEAD
		SessionErrors:     totalErrors,
=======
		SessionErrors:     sm.getTotalErrorCount(),
>>>>>>> c1584ac9
	}

	return stats
}

// GetAllSessions implements ListSessionsManager interface
func (sm *SessionManager) GetAllSessions() ([]*SessionData, error) {
	sm.mutex.RLock()
	defer sm.mutex.RUnlock()

	var sessions []*SessionData
	for _, session := range sm.sessions {
		// Get active job IDs
		activeJobs := make([]string, 0, len(session.ActiveJobs))
		for jobID := range session.ActiveJobs {
			activeJobs = append(activeJobs, jobID)
		}
		
		// Get completed tools from stage history
		completedTools := make([]string, 0, len(session.StageHistory))
		for _, execution := range session.StageHistory {
			if execution.Success {
				completedTools = append(completedTools, execution.Tool)
			}
		}
		
		// Get last error message
		lastError := ""
		if session.LastError != nil {
			lastError = session.LastError.Error()
		}
		
		// Convert metadata from interface{} to string
		metadata := make(map[string]string)
		for key, value := range session.Metadata {
			if strValue, ok := value.(string); ok {
				metadata[key] = strValue
			} else {
				metadata[key] = fmt.Sprintf("%v", value)
			}
		}

		sessionData := &SessionData{
			ID:             session.SessionID,
			State:          session,
			CreatedAt:      session.CreatedAt,
			UpdatedAt:      session.LastAccessed,
			ExpiresAt:      session.ExpiresAt,
			WorkspacePath:  session.WorkspaceDir,
			DiskUsage:      sm.diskUsage[session.SessionID],
<<<<<<< HEAD
			ActiveJobs:     activeJobs,
			CompletedTools: completedTools,
			LastError:      lastError,
=======
			ActiveJobs:     sm.jobTracking[session.SessionID],
			CompletedTools: sm.toolTracking[session.SessionID],
			LastError:      sm.getLastError(session.SessionID),
>>>>>>> c1584ac9
			Labels:         session.Labels,
			RepoURL:        session.RepoURL,
			Metadata:       metadata,
		}
		sessions = append(sessions, sessionData)
	}
	return sessions, nil
}

// GetSessionData implements ListSessionsManager interface (SessionData version)
func (sm *SessionManager) GetSessionData(sessionID string) (*SessionData, error) {
	sm.mutex.RLock()
	defer sm.mutex.RUnlock()

	session, exists := sm.sessions[sessionID]
	if !exists {
		return nil, fmt.Errorf("session not found: %s", sessionID)
	}

	// Get active job IDs
	activeJobs := make([]string, 0, len(session.ActiveJobs))
	for jobID := range session.ActiveJobs {
		activeJobs = append(activeJobs, jobID)
	}
	
	// Get completed tools from stage history
	completedTools := make([]string, 0, len(session.StageHistory))
	for _, execution := range session.StageHistory {
		if execution.Success {
			completedTools = append(completedTools, execution.Tool)
		}
	}
	
	// Get last error message
	lastError := ""
	if session.LastError != nil {
		lastError = session.LastError.Error()
	}
	
	// Convert metadata from interface{} to string
	metadata := make(map[string]string)
	for key, value := range session.Metadata {
		if strValue, ok := value.(string); ok {
			metadata[key] = strValue
		} else {
			metadata[key] = fmt.Sprintf("%v", value)
		}
	}

	sessionData := &SessionData{
		ID:             session.SessionID,
		State:          session,
		CreatedAt:      session.CreatedAt,
		UpdatedAt:      session.LastAccessed,
		ExpiresAt:      session.ExpiresAt,
		WorkspacePath:  session.WorkspaceDir,
		DiskUsage:      sm.diskUsage[session.SessionID],
<<<<<<< HEAD
		ActiveJobs:     activeJobs,
		CompletedTools: completedTools,
		LastError:      lastError,
=======
		ActiveJobs:     sm.jobTracking[session.SessionID],
		CompletedTools: sm.toolTracking[session.SessionID],
		LastError:      sm.getLastError(session.SessionID),
>>>>>>> c1584ac9
		Labels:         session.Labels,
		RepoURL:        session.RepoURL,
		Metadata:       metadata,
	}
	return sessionData, nil
}

// SessionFilters defines criteria for filtering sessions
type SessionFilters struct {
	Labels        []string   `json:"labels,omitempty"`         // Sessions must have ALL these labels
	AnyLabel      []string   `json:"any_label,omitempty"`      // Sessions must have ANY of these labels
	Status        string     `json:"status,omitempty"`         // active, expired, quota_exceeded
	RepoURL       string     `json:"repo_url,omitempty"`       // Filter by repository URL
	CreatedAfter  *time.Time `json:"created_after,omitempty"`  // Created after this time
	CreatedBefore *time.Time `json:"created_before,omitempty"` // Created before this time
}

// Helper methods

// matchesFilters checks if a session matches the given filters
func (sm *SessionManager) matchesFilters(session *SessionState, filters SessionFilters) bool {
	// Check ALL labels requirement
	if len(filters.Labels) > 0 {
		for _, requiredLabel := range filters.Labels {
			if !session.HasLabel(requiredLabel) {
				return false
			}
		}
	}

	// Check ANY label requirement
	if len(filters.AnyLabel) > 0 {
		hasAnyLabel := false
		for _, anyLabel := range filters.AnyLabel {
			if session.HasLabel(anyLabel) {
				hasAnyLabel = true
				break
			}
		}
		if !hasAnyLabel {
			return false
		}
	}

	// Check status
	if filters.Status != "" {
		sessionStatus := "active"
		if session.IsExpired() {
			sessionStatus = "expired"
		} else if session.HasExceededDiskQuota() {
			sessionStatus = "quota_exceeded"
		}
		if sessionStatus != filters.Status {
			return false
		}
	}

	// Check repository URL
	if filters.RepoURL != "" && session.RepoURL != filters.RepoURL {
		return false
	}

	// Check created after
	if filters.CreatedAfter != nil && session.CreatedAt.Before(*filters.CreatedAfter) {
		return false
	}

	// Check created before
	if filters.CreatedBefore != nil && session.CreatedAt.After(*filters.CreatedBefore) {
		return false
	}

	return true
}

func (sm *SessionManager) loadExistingSessions() error {
	sessionIDs, err := sm.store.List(context.Background())
	if err != nil {
		return err
	}

	for _, sessionID := range sessionIDs {
		session, err := sm.store.Load(context.Background(), sessionID)
		if err != nil {
			sm.logger.Warn().Err(err).Str("session_id", sessionID).Msg("Failed to load session")
			continue
		}

		// Only load non-expired sessions
		if !session.IsExpired() {
			sm.sessions[sessionID] = session
		}
	}

	sm.logger.Info().Int("loaded_count", len(sm.sessions)).Msg("Loaded existing sessions")
	return nil
}

func (sm *SessionManager) deleteSessionUnsafe(sessionID string) error {
	session := sm.sessions[sessionID]

	// Clean up workspace
	if err := os.RemoveAll(session.WorkspaceDir); err != nil {
		sm.logger.Warn().Err(err).Str("session_id", sessionID).Msg("Failed to clean up workspace")
	}

	// Remove from memory
	delete(sm.sessions, sessionID)

	// Remove from persistence
	return sm.store.Delete(context.Background(), sessionID)
}

func (sm *SessionManager) cleanupOrphanedWorkspaces() error {
	workspaces, err := os.ReadDir(sm.workspaceDir)
	if err != nil {
		return err
	}

	for _, workspace := range workspaces {
		if !workspace.IsDir() {
			continue
		}

		sessionID := workspace.Name()
		if _, exists := sm.sessions[sessionID]; !exists {
			// Orphaned workspace
			workspacePath := filepath.Join(sm.workspaceDir, sessionID)
			if err := os.RemoveAll(workspacePath); err != nil {
				sm.logger.Warn().Err(err).Str("workspace", workspacePath).Msg("Failed to clean up orphaned workspace")
			} else {
				sm.logger.Info().Str("workspace", workspacePath).Msg("Cleaned up orphaned workspace")
			}
		}
	}

	return nil
}

func (sm *SessionManager) getTotalDiskUsage() int64 {
	var total int64
	for _, session := range sm.sessions {
		total += session.DiskUsage
	}
	return total
}

func (sm *SessionManager) checkGlobalDiskQuota() error {
	// If totalDiskLimit is 0, it means no limit is set
	if sm.totalDiskLimit <= 0 {
		return nil
	}

	totalUsage := sm.getTotalDiskUsage()
	if totalUsage >= sm.totalDiskLimit {
		return fmt.Errorf("global disk quota exceeded: %d >= %d", totalUsage, sm.totalDiskLimit)
	}
	return nil
}

// generateSessionID creates a new random session ID
func generateSessionID() string {
	bytes := make([]byte, 16)
	if _, err := rand.Read(bytes); err != nil {
		// Fallback to timestamp-based ID if random generation fails
		return fmt.Sprintf("session-%d", time.Now().UnixNano())
	}
	return hex.EncodeToString(bytes)
}

// cleanupOldestSession removes the oldest session to make room for a new one
// IMPORTANT: This method must be called with sm.mutex already held
func (sm *SessionManager) cleanupOldestSession() error {
	if len(sm.sessions) == 0 {
		return nil
	}

	// Find the session with the oldest LastAccessed time
	var oldestSessionID string
	var oldestTime time.Time = time.Now()

	for sessionID, session := range sm.sessions {
		if session.LastAccessed.Before(oldestTime) {
			oldestTime = session.LastAccessed
			oldestSessionID = sessionID
		}
	}

	if oldestSessionID != "" {
		sm.logger.Info().
			Str("session_id", oldestSessionID).
			Time("last_accessed", oldestTime).
			Msg("Automatically cleaning up oldest session to make room for new session")

		return sm.deleteSessionInternal(oldestSessionID)
	}

	return nil
}

// deleteSessionInternal removes a session without acquiring the mutex (for internal use)
// IMPORTANT: This method must be called with sm.mutex already held
func (sm *SessionManager) deleteSessionInternal(sessionID string) error {
	return sm.deleteSessionInternalWithContext(context.Background(), sessionID)
}

// deleteSessionInternalWithContext removes a session with context support
// IMPORTANT: This method must be called with sm.mutex already held
func (sm *SessionManager) deleteSessionInternalWithContext(ctx context.Context, sessionID string) error {
	session, exists := sm.sessions[sessionID]
	if !exists {
		return fmt.Errorf("session not found: %s", sessionID)
	}

	// Remove from memory
	delete(sm.sessions, sessionID)

	// Clean up workspace directory
	if err := os.RemoveAll(session.WorkspaceDir); err != nil {
		sm.logger.Warn().Err(err).Str("session_id", sessionID).Msg("Failed to clean up session workspace")
	}

	// Remove from persistent store
	if err := sm.store.Delete(ctx, sessionID); err != nil {
		sm.logger.Warn().Err(err).Str("session_id", sessionID).Msg("Failed to remove session from persistent store")
	}

	sm.logger.Info().Str("session_id", sessionID).Msg("Session cleaned up successfully")
	return nil
}

// TrackError tracks an error for a session
func (sm *SessionManager) TrackError(sessionID string, err error, context map[string]interface{}) error {
	return sm.UpdateSession(sessionID, func(s interface{}) {
		if session, ok := s.(*SessionState); ok {
			// Create tool error
			toolError := &types.ToolError{
				Type:      "OPERATION_FAILED",
				Message:   err.Error(),
				Context:   context,
				Timestamp: time.Now(),
			}
			session.SetError(toolError)
		}
	})
}

// StartJob starts tracking a job for a session
func (sm *SessionManager) StartJob(sessionID, jobType string) (string, error) {
	jobID := generateSessionID() // Reuse the session ID generator for job IDs
	
	return jobID, sm.UpdateSession(sessionID, func(s interface{}) {
		if session, ok := s.(*SessionState); ok {
			jobInfo := JobInfo{
				JobID:     jobID,
				Tool:      jobType,
				Status:    JobStatusPending,
				StartTime: time.Now(),
			}
			session.AddJob(jobInfo)
		}
	})
}

// UpdateJobStatus updates the status of a job
func (sm *SessionManager) UpdateJobStatus(sessionID, jobID string, status JobStatus, result interface{}, err error) error {
	return sm.UpdateSession(sessionID, func(s interface{}) {
		if session, ok := s.(*SessionState); ok {
			session.UpdateJob(jobID, func(job *JobInfo) {
				job.Status = status
				if result != nil {
					job.Result = result
				}
				if err != nil {
					job.Error = &types.ToolError{
						Type:      "JOB_FAILED",
						Message:   err.Error(),
						Timestamp: time.Now(),
					}
				}
				if status == JobStatusCompleted || status == JobStatusFailed || status == JobStatusCancelled {
					endTime := time.Now()
					job.EndTime = &endTime
					duration := endTime.Sub(job.StartTime)
					job.Duration = &duration
				}
			})
		}
	})
}

// CompleteJob completes a job and removes it from active jobs
func (sm *SessionManager) CompleteJob(sessionID, jobID string, result interface{}) error {
	return sm.UpdateSession(sessionID, func(s interface{}) {
		if session, ok := s.(*SessionState); ok {
			session.UpdateJob(jobID, func(job *JobInfo) {
				job.Status = JobStatusCompleted
				job.Result = result
				endTime := time.Now()
				job.EndTime = &endTime
				duration := endTime.Sub(job.StartTime)
				job.Duration = &duration
			})
			// Remove completed job after a short delay to allow for status checking
			go func() {
				time.Sleep(1 * time.Minute)
				sm.UpdateSession(sessionID, func(s interface{}) {
					if session, ok := s.(*SessionState); ok {
						session.RemoveJob(jobID)
					}
				})
			}()
		}
	})
}

// TrackToolExecution tracks the execution of a tool
func (sm *SessionManager) TrackToolExecution(sessionID, toolName string, args interface{}) error {
	return sm.UpdateSession(sessionID, func(s interface{}) {
		if session, ok := s.(*SessionState); ok {
			execution := ToolExecution{
				Tool:      toolName,
				StartTime: time.Now(),
				Success:   true, // Will be updated if there's an error
				DryRun:    false,
			}
			session.AddToolExecution(execution)
		}
	})
}

// CompleteToolExecution marks a tool execution as complete
func (sm *SessionManager) CompleteToolExecution(sessionID, toolName string, success bool, err error, tokensUsed int) error {
	return sm.UpdateSession(sessionID, func(s interface{}) {
		if session, ok := s.(*SessionState); ok {
			// Find the most recent execution of this tool and update it
			for i := len(session.StageHistory) - 1; i >= 0; i-- {
				if session.StageHistory[i].Tool == toolName && session.StageHistory[i].EndTime == nil {
					endTime := time.Now()
					duration := endTime.Sub(session.StageHistory[i].StartTime)
					
					session.StageHistory[i].EndTime = &endTime
					session.StageHistory[i].Duration = &duration
					session.StageHistory[i].Success = success
					session.StageHistory[i].TokensUsed = tokensUsed
					
					if err != nil {
						session.StageHistory[i].Error = &types.ToolError{
							Type:      "TOOL_EXECUTION_FAILED",
							Message:   err.Error(),
							Timestamp: time.Now(),
						}
					}
					break
				}
			}
		}
	})
}

// SessionFromContext extracts session ID from context
func SessionFromContext(ctx context.Context) string {
	if sessionID, ok := ctx.Value("session_id").(string); ok {
		return sessionID
	}
	return ""
}

// Session tracking methods

// AddJob adds a job to session tracking
func (sm *SessionManager) AddJob(sessionID, jobID string) {
	sm.mutex.Lock()
	defer sm.mutex.Unlock()
	
	if sm.jobTracking[sessionID] == nil {
		sm.jobTracking[sessionID] = make([]string, 0)
	}
	sm.jobTracking[sessionID] = append(sm.jobTracking[sessionID], jobID)
	sm.logger.Debug().Str("session_id", sessionID).Str("job_id", jobID).Msg("Added job to session tracking")
}

// RemoveJob removes a job from session tracking
func (sm *SessionManager) RemoveJob(sessionID, jobID string) {
	sm.mutex.Lock()
	defer sm.mutex.Unlock()
	
	jobs := sm.jobTracking[sessionID]
	for i, job := range jobs {
		if job == jobID {
			sm.jobTracking[sessionID] = append(jobs[:i], jobs[i+1:]...)
			sm.logger.Debug().Str("session_id", sessionID).Str("job_id", jobID).Msg("Removed job from session tracking")
			break
		}
	}
}

// AddCompletedTool adds a completed tool to session tracking
func (sm *SessionManager) AddCompletedTool(sessionID, toolName string) {
	sm.mutex.Lock()
	defer sm.mutex.Unlock()
	
	if sm.toolTracking[sessionID] == nil {
		sm.toolTracking[sessionID] = make([]string, 0)
	}
	sm.toolTracking[sessionID] = append(sm.toolTracking[sessionID], toolName)
	sm.logger.Debug().Str("session_id", sessionID).Str("tool", toolName).Msg("Added completed tool to session tracking")
}

// RecordError records an error for session statistics
func (sm *SessionManager) RecordError(sessionID string, err error) {
	sm.mutex.Lock()
	defer sm.mutex.Unlock()
	
	sm.errorCounts[sessionID]++
	sm.logger.Error().Str("session_id", sessionID).Err(err).Msg("Recorded session error")
}

// getTotalErrorCount returns total error count across all sessions
func (sm *SessionManager) getTotalErrorCount() int {
	total := 0
	for _, count := range sm.errorCounts {
		total += count
	}
	return total
}

// getLastError returns the last error message for a session (simplified implementation)
func (sm *SessionManager) getLastError(sessionID string) string {
	if sm.errorCounts[sessionID] > 0 {
		return fmt.Sprintf("Session has %d errors", sm.errorCounts[sessionID])
	}
	return ""
}<|MERGE_RESOLUTION|>--- conflicted
+++ resolved
@@ -583,11 +583,7 @@
 		TotalSessions:     totalSessions,
 		FailedSessions:    failedSessions,
 		AverageSessionAge: averageAge,
-<<<<<<< HEAD
-		SessionErrors:     totalErrors,
-=======
 		SessionErrors:     sm.getTotalErrorCount(),
->>>>>>> c1584ac9
 	}
 
 	return stats
@@ -638,15 +634,9 @@
 			ExpiresAt:      session.ExpiresAt,
 			WorkspacePath:  session.WorkspaceDir,
 			DiskUsage:      sm.diskUsage[session.SessionID],
-<<<<<<< HEAD
-			ActiveJobs:     activeJobs,
-			CompletedTools: completedTools,
-			LastError:      lastError,
-=======
-			ActiveJobs:     sm.jobTracking[session.SessionID],
-			CompletedTools: sm.toolTracking[session.SessionID],
-			LastError:      sm.getLastError(session.SessionID),
->>>>>>> c1584ac9
+		ActiveJobs:     sm.jobTracking[session.SessionID],
+		CompletedTools: sm.toolTracking[session.SessionID],
+		LastError:      sm.getLastError(session.SessionID),
 			Labels:         session.Labels,
 			RepoURL:        session.RepoURL,
 			Metadata:       metadata,
@@ -704,15 +694,9 @@
 		ExpiresAt:      session.ExpiresAt,
 		WorkspacePath:  session.WorkspaceDir,
 		DiskUsage:      sm.diskUsage[session.SessionID],
-<<<<<<< HEAD
-		ActiveJobs:     activeJobs,
-		CompletedTools: completedTools,
-		LastError:      lastError,
-=======
 		ActiveJobs:     sm.jobTracking[session.SessionID],
 		CompletedTools: sm.toolTracking[session.SessionID],
 		LastError:      sm.getLastError(session.SessionID),
->>>>>>> c1584ac9
 		Labels:         session.Labels,
 		RepoURL:        session.RepoURL,
 		Metadata:       metadata,
