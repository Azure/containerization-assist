--- conflicted
+++ resolved
@@ -22,7 +22,6 @@
         "errors": 0,
         "warnings": 10,
         "warningSignatures": [
-<<<<<<< HEAD
           "/root/workspace/src/containerization-assist/src/app/index.ts:168:32:@typescript-eslint/no-non-null-assertion:Forbidden non-null assertion.",
           "/root/workspace/src/containerization-assist/src/infra/kubernetes/idempotent-apply.ts:55:46:@typescript-eslint/no-explicit-any:Unexpected any. Specify a different type.",
           "/root/workspace/src/containerization-assist/src/infra/kubernetes/idempotent-apply.ts:257:21:@typescript-eslint/no-explicit-any:Unexpected any. Specify a different type.",
@@ -36,43 +35,18 @@
         ]
       },
       "deadcode": {
-        "count": 206
-=======
-          "/Users/d/containerization-assist/src/app/index.ts:168:32:@typescript-eslint/no-non-null-assertion:Forbidden non-null assertion.",
-          "/Users/d/containerization-assist/src/infra/kubernetes/idempotent-apply.ts:55:46:@typescript-eslint/no-explicit-any:Unexpected any. Specify a different type.",
-          "/Users/d/containerization-assist/src/infra/kubernetes/idempotent-apply.ts:257:21:@typescript-eslint/no-explicit-any:Unexpected any. Specify a different type.",
-          "/Users/d/containerization-assist/src/mcp/mcp-server.ts:43:21:@typescript-eslint/no-explicit-any:Unexpected any. Specify a different type.",
-          "/Users/d/containerization-assist/src/mcp/mcp-server.ts:43:26:@typescript-eslint/no-explicit-any:Unexpected any. Specify a different type.",
-          "/Users/d/containerization-assist/src/tools/fix-dockerfile/tool.ts:121:29:@typescript-eslint/no-explicit-any:Unexpected any. Specify a different type.",
-          "/Users/d/containerization-assist/src/tools/generate-dockerfile/tool.ts:148:29:@typescript-eslint/no-explicit-any:Unexpected any. Specify a different type.",
-          "/Users/d/containerization-assist/src/tools/push-image/tool.ts:46:42:@typescript-eslint/no-explicit-any:Unexpected any. Specify a different type.",
-          "/Users/d/containerization-assist/src/types/tool.ts:33:52:@typescript-eslint/no-explicit-any:Unexpected any. Specify a different type.",
-          "/Users/d/containerization-assist/src/types/tool.ts:35:44:@typescript-eslint/no-explicit-any:Unexpected any. Specify a different type."
-        ]
-      },
-      "deadcode": {
-        "count": 210
->>>>>>> 282b0a97
+        "count": 208
       },
       "typescript": {
         "errors": 0
       },
       "build": {
-<<<<<<< HEAD
-        "timeMs": 34000,
+        "timeMs": 38000,
         "mode": "clean",
         "environment": {
           "nodeVersion": "v22.16.0",
           "os": "Linux",
           "cpu": "x86_64"
-=======
-        "timeMs": 2000,
-        "mode": "clean",
-        "environment": {
-          "nodeVersion": "v24.7.0",
-          "os": "Darwin",
-          "cpu": "arm64"
->>>>>>> 282b0a97
         }
       }
     }
