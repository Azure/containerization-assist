{
  "$schema": "./quality-gates.schema.json",
  "schemaVersion": 1,
  "metrics": {
    "thresholds": {
      "lint": {
        "maxErrors": 0,
        "maxWarnings": 400
      },
      "deadcode": {
        "max": 200
      },
      "typescript": {
        "maxErrors": 0
      },
      "build": {
        "maxTimeMs": 60000
      }
    },
    "baselines": {
      "lint": {
        "errors": 0,
        "warnings": 10,
        "warningSignatures": [
<<<<<<< HEAD
          "/root/workspace/src/containerization-assist/src/infra/kubernetes/idempotent-apply.ts:55:46:@typescript-eslint/no-explicit-any:Unexpected any. Specify a different type.",
          "/root/workspace/src/containerization-assist/src/infra/kubernetes/idempotent-apply.ts:257:21:@typescript-eslint/no-explicit-any:Unexpected any. Specify a different type.",
          "/root/workspace/src/containerization-assist/src/tools/generate-dockerfile/tool.ts:99:5:no-console:Unexpected console statement. Only these console methods are allowed: warn, error, info.",
          "/root/workspace/src/containerization-assist/src/tools/generate-dockerfile/tool.ts:112:5:no-console:Unexpected console statement. Only these console methods are allowed: warn, error, info."
        ]
      },
      "deadcode": {
        "count": 196
=======
          "/home/tng/workspace/containerization-assist/src/app/index.ts:168:32:@typescript-eslint/no-non-null-assertion:Forbidden non-null assertion.",
          "/home/tng/workspace/containerization-assist/src/infra/kubernetes/idempotent-apply.ts:55:46:@typescript-eslint/no-explicit-any:Unexpected any. Specify a different type.",
          "/home/tng/workspace/containerization-assist/src/infra/kubernetes/idempotent-apply.ts:257:21:@typescript-eslint/no-explicit-any:Unexpected any. Specify a different type.",
          "/home/tng/workspace/containerization-assist/src/mcp/mcp-server.ts:43:21:@typescript-eslint/no-explicit-any:Unexpected any. Specify a different type.",
          "/home/tng/workspace/containerization-assist/src/mcp/mcp-server.ts:43:26:@typescript-eslint/no-explicit-any:Unexpected any. Specify a different type.",
          "/home/tng/workspace/containerization-assist/src/tools/fix-dockerfile/tool.ts:121:29:@typescript-eslint/no-explicit-any:Unexpected any. Specify a different type.",
          "/home/tng/workspace/containerization-assist/src/tools/generate-dockerfile/tool.ts:148:29:@typescript-eslint/no-explicit-any:Unexpected any. Specify a different type.",
          "/home/tng/workspace/containerization-assist/src/tools/push-image/tool.ts:46:42:@typescript-eslint/no-explicit-any:Unexpected any. Specify a different type.",
          "/home/tng/workspace/containerization-assist/src/types/tool.ts:33:52:@typescript-eslint/no-explicit-any:Unexpected any. Specify a different type.",
          "/home/tng/workspace/containerization-assist/src/types/tool.ts:35:44:@typescript-eslint/no-explicit-any:Unexpected any. Specify a different type."
        ]
      },
      "deadcode": {
        "count": 208
>>>>>>> 3c72d3ea
      },
      "typescript": {
        "errors": 0
      },
      "build": {
<<<<<<< HEAD
        "timeMs": 22000,
=======
        "timeMs": 3000,
>>>>>>> 3c72d3ea
        "mode": "clean",
        "environment": {
          "nodeVersion": "v22.16.0",
          "os": "Linux",
          "cpu": "x86_64"
        }
      }
    }
  }
}<|MERGE_RESOLUTION|>--- conflicted
+++ resolved
@@ -22,41 +22,26 @@
         "errors": 0,
         "warnings": 10,
         "warningSignatures": [
-<<<<<<< HEAD
+          "/root/workspace/src/containerization-assist/src/app/index.ts:168:32:@typescript-eslint/no-non-null-assertion:Forbidden non-null assertion.",
           "/root/workspace/src/containerization-assist/src/infra/kubernetes/idempotent-apply.ts:55:46:@typescript-eslint/no-explicit-any:Unexpected any. Specify a different type.",
           "/root/workspace/src/containerization-assist/src/infra/kubernetes/idempotent-apply.ts:257:21:@typescript-eslint/no-explicit-any:Unexpected any. Specify a different type.",
-          "/root/workspace/src/containerization-assist/src/tools/generate-dockerfile/tool.ts:99:5:no-console:Unexpected console statement. Only these console methods are allowed: warn, error, info.",
-          "/root/workspace/src/containerization-assist/src/tools/generate-dockerfile/tool.ts:112:5:no-console:Unexpected console statement. Only these console methods are allowed: warn, error, info."
+          "/root/workspace/src/containerization-assist/src/mcp/mcp-server.ts:43:21:@typescript-eslint/no-explicit-any:Unexpected any. Specify a different type.",
+          "/root/workspace/src/containerization-assist/src/mcp/mcp-server.ts:43:26:@typescript-eslint/no-explicit-any:Unexpected any. Specify a different type.",
+          "/root/workspace/src/containerization-assist/src/tools/fix-dockerfile/tool.ts:121:29:@typescript-eslint/no-explicit-any:Unexpected any. Specify a different type.",
+          "/root/workspace/src/containerization-assist/src/tools/generate-dockerfile/tool.ts:142:29:@typescript-eslint/no-explicit-any:Unexpected any. Specify a different type.",
+          "/root/workspace/src/containerization-assist/src/tools/push-image/tool.ts:46:42:@typescript-eslint/no-explicit-any:Unexpected any. Specify a different type.",
+          "/root/workspace/src/containerization-assist/src/types/tool.ts:33:52:@typescript-eslint/no-explicit-any:Unexpected any. Specify a different type.",
+          "/root/workspace/src/containerization-assist/src/types/tool.ts:35:44:@typescript-eslint/no-explicit-any:Unexpected any. Specify a different type."
         ]
       },
       "deadcode": {
-        "count": 196
-=======
-          "/home/tng/workspace/containerization-assist/src/app/index.ts:168:32:@typescript-eslint/no-non-null-assertion:Forbidden non-null assertion.",
-          "/home/tng/workspace/containerization-assist/src/infra/kubernetes/idempotent-apply.ts:55:46:@typescript-eslint/no-explicit-any:Unexpected any. Specify a different type.",
-          "/home/tng/workspace/containerization-assist/src/infra/kubernetes/idempotent-apply.ts:257:21:@typescript-eslint/no-explicit-any:Unexpected any. Specify a different type.",
-          "/home/tng/workspace/containerization-assist/src/mcp/mcp-server.ts:43:21:@typescript-eslint/no-explicit-any:Unexpected any. Specify a different type.",
-          "/home/tng/workspace/containerization-assist/src/mcp/mcp-server.ts:43:26:@typescript-eslint/no-explicit-any:Unexpected any. Specify a different type.",
-          "/home/tng/workspace/containerization-assist/src/tools/fix-dockerfile/tool.ts:121:29:@typescript-eslint/no-explicit-any:Unexpected any. Specify a different type.",
-          "/home/tng/workspace/containerization-assist/src/tools/generate-dockerfile/tool.ts:148:29:@typescript-eslint/no-explicit-any:Unexpected any. Specify a different type.",
-          "/home/tng/workspace/containerization-assist/src/tools/push-image/tool.ts:46:42:@typescript-eslint/no-explicit-any:Unexpected any. Specify a different type.",
-          "/home/tng/workspace/containerization-assist/src/types/tool.ts:33:52:@typescript-eslint/no-explicit-any:Unexpected any. Specify a different type.",
-          "/home/tng/workspace/containerization-assist/src/types/tool.ts:35:44:@typescript-eslint/no-explicit-any:Unexpected any. Specify a different type."
-        ]
-      },
-      "deadcode": {
-        "count": 208
->>>>>>> 3c72d3ea
+        "count": 206
       },
       "typescript": {
         "errors": 0
       },
       "build": {
-<<<<<<< HEAD
-        "timeMs": 22000,
-=======
-        "timeMs": 3000,
->>>>>>> 3c72d3ea
+        "timeMs": 38000,
         "mode": "clean",
         "environment": {
           "nodeVersion": "v22.16.0",
