/**
 * Clean, idiomatic TypeScript API for Container Assist
 * Provides strongly-typed runtime with dependency injection support
 */

// Primary API - AppRuntime with type safety and dependency injection
/** @public */
export { createApp } from './app/index.js';
/** @public */
export type { TransportConfig } from './app/index.js';

// New AppRuntime interface with precise typing
/** @public */
export type {
  AppRuntime,
  AppRuntimeConfig,
  ToolInputMap,
  ToolResultMap,
  ExecutionMetadata,
  CreateAppRuntime,
} from './types/runtime.js';

// Core types
/** @public */
export type { MCPTool, Result, Success, Failure } from './types/index.js';

// Export tool helper utilities
export {
  getToolLogger,
  createToolTimer,
  createStandardizedToolTracker,
} from './lib/tool-helpers.js';

// Export parameter defaulting utilities
export {
  withDefaults,
  buildParams,
  K8S_DEFAULTS,
  CONTAINER_DEFAULTS,
  ACA_DEFAULTS,
  BUILD_DEFAULTS,
  getToolDefaults,
  ParameterBuilder,
} from './lib/param-defaults.js';

// Export result handling utilities
export {
  propagateFailure,
  mapResult,
  chainResults,
  combineResults,
  tryExecute,
  tryExecuteAsync,
  unwrapOrThrow,
  unwrapOr,
  isSuccess,
  isFailure,
  mapError,
  withErrorContext,
} from './lib/result-utils.js';

// Tool creation helper for external consumers
/** @public */
export { tool } from './types/tool.js';

// All tools with new interface
/** @public */
export {
  ALL_TOOLS,
  analyzeRepoTool,
  buildImageTool,
  deployTool,
  fixDockerfileTool,
  generateDockerfileTool,
  generateK8sManifestsTool,
  opsTool,
  prepareClusterTool,
  pushImageTool,
<<<<<<< HEAD
  resolveBaseImagesTool,
  scanImageTool,
=======
  scanTool,
>>>>>>> 9abb2564
  tagImageTool,
  validateDockerfileTool,
  verifyDeployTool,
} from './tools/index.js';

// Export utilities for external consumers (telemetry integration)
/** @public */
export { extractSchemaShape } from './lib/zod-utils.js';

// Export Zod types for TypeScript consumers
/** @public */
export type { ZodRawShape } from 'zod';<|MERGE_RESOLUTION|>--- conflicted
+++ resolved
@@ -76,12 +76,8 @@
   opsTool,
   prepareClusterTool,
   pushImageTool,
-<<<<<<< HEAD
   resolveBaseImagesTool,
   scanImageTool,
-=======
-  scanTool,
->>>>>>> 9abb2564
   tagImageTool,
   validateDockerfileTool,
   verifyDeployTool,
