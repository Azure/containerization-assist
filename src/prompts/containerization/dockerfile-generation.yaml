--- conflicted
+++ resolved
@@ -60,16 +60,6 @@
   {{#securityLevel}}Security level: {{securityLevel}}{{/securityLevel}}
   {{#baseImage}}Base image: {{baseImage}}{{/baseImage}}
 
-<<<<<<< HEAD
-CRITICAL: Return ONLY the raw Dockerfile content. Do not include:
-  - Explanatory text before or after the Dockerfile
-  - Markdown code blocks or formatting
-  - Comments about best practices
-  - Installation instructions
-  - Any text that is not part of the Dockerfile itself
-
-  Start your response directly with the FROM instruction and end with the last Dockerfile instruction. No additional text.
-=======
   Requirements:
   - Follow containerization best practices
   {{#optimization}}- Optimize for {{optimization}}{{/optimization}}
@@ -94,5 +84,11 @@
   {{#hasWrapper}}- Copy wrapper scripts and directories (.mvn/, .gradle/) if they exist{{/hasWrapper}}
   - Always ensure the build artifact path matches what's copied in the final stage
 
-  Please provide a complete, production-ready Dockerfile that will build successfully based on the actual project structure.
->>>>>>> 11e703b1
+  CRITICAL: Return ONLY the raw Dockerfile content. Do not include:
+  - Explanatory text before or after the Dockerfile
+  - Markdown code blocks or formatting
+  - Comments about best practices
+  - Installation instructions
+  - Any text that is not part of the Dockerfile itself
+
+  Start your response directly with the FROM instruction and end with the last Dockerfile instruction. No additional text.