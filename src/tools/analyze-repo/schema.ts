/**
 * Schema definition for analyze-repo tool
 */

import { z } from 'zod';
<<<<<<< HEAD
import { sessionId, respositoryPathAbsoluteUnix, analysisOptions } from '../shared/schemas';
=======
import { sessionId, repositoryPathAbsoluteUnix, analysisOptions } from '../shared/schemas';
>>>>>>> 16904760

export const moduleInfo = z.object({
  name: z.string().describe('The name of the module'),
  modulePathAbsoluteUnix: z
    .string()
    .describe(
      'Absolute path to module root using only forward slashes path separators. UNIX path separators only.',
    ),
  dockerfilePath: z.string().optional().describe('Path where the Dockerfile should be generated'),
  language: z
    .enum(['java', 'dotnet', 'other'])
    .optional()
    .describe('Primary programming language used in the module'),
  languageVersion: z.string().optional(),
  frameworks: z
    .array(
      z.object({
        name: z
          .string()
          .describe('Frameworks used in project like Java Spring, SpringBoot, Hibernate etc.'),
        version: z.string().optional(),
      }),
    )
    .optional(),
  buildSystem: z
    .object({
      type: z.string().optional(),
      configFile: z.string().optional(),
    })
    .optional()
    .describe('Build system information like Maven or Gradle'),
  dependencies: z
    .array(z.string())
    .optional()
    .describe('List of module dependencies including database drivers and system libraries'),
  ports: z.array(z.number()).optional(),
  entryPoint: z.string().optional(),
});
export type ModuleInfo = z.infer<typeof moduleInfo>;

export const analyzeRepoSchema = z.object({
  sessionId,
<<<<<<< HEAD
  repositoryPathAbsoluteUnix: respositoryPathAbsoluteUnix,
=======
  repositoryPathAbsoluteUnix,
>>>>>>> 16904760
  ...analysisOptions,
  modules: z.array(moduleInfo),
});

export type AnalyzeRepoParams = z.infer<typeof analyzeRepoSchema>;

export interface RepositoryAnalysis {
  modules?: ModuleInfo[];
  isMonorepo?: boolean;
}<|MERGE_RESOLUTION|>--- conflicted
+++ resolved
@@ -3,11 +3,7 @@
  */
 
 import { z } from 'zod';
-<<<<<<< HEAD
-import { sessionId, respositoryPathAbsoluteUnix, analysisOptions } from '../shared/schemas';
-=======
 import { sessionId, repositoryPathAbsoluteUnix, analysisOptions } from '../shared/schemas';
->>>>>>> 16904760
 
 export const moduleInfo = z.object({
   name: z.string().describe('The name of the module'),
@@ -50,11 +46,7 @@
 
 export const analyzeRepoSchema = z.object({
   sessionId,
-<<<<<<< HEAD
-  repositoryPathAbsoluteUnix: respositoryPathAbsoluteUnix,
-=======
   repositoryPathAbsoluteUnix,
->>>>>>> 16904760
   ...analysisOptions,
   modules: z.array(moduleInfo),
 });
