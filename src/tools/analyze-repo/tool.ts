/**
 * Repository Analysis Tool
 *
 * Analyzes repository structure to detect programming languages, frameworks,
 * build systems, and generates containerization recommendations.
 *
 * @example
 * ```typescript
 * const result = await analyzeRepo({
 *   sessionId: 'session-123',
 *   path: '/path/to/project',
 *   includeTests: true
 * }, logger);
 *
 * if (result.ok) {
 *   const { language, framework } = result.value;
 *   logger.info('Repository analyzed', { language, framework });
 * }
 * ```
 */

<<<<<<< HEAD
import { promises as fs, constants } from 'node:fs';
import * as path from 'node:path';
import { normalizePath } from '@lib/path-utils';
import { ensureSession, defineToolIO, useSessionSlice } from '@mcp/tool-session-helpers';
import type { Logger } from '@lib/logger';
import { createStandardProgress } from '@mcp/progress-helper';
import { aiGenerateWithSampling } from '@mcp/tool-ai-helpers';
import { enhancePromptWithKnowledge } from '@lib/ai-knowledge-enhancer';
import { getBaseImageRecommendations } from '@lib/base-images';
import type { ToolContext } from '@mcp/context';
import { getToolLogger, createToolTimer } from '@lib/tool-helpers';
import { Success, Failure, type Result } from '@types';
=======
import { joinPaths, getExtension, safeNormalizePath } from '@/lib/path-utils';
import { promises as fs, constants } from 'node:fs';
import * as path from 'node:path';
import { ensureSession, defineToolIO, useSessionSlice } from '@/mcp/tool-session-helpers';
import type { Logger } from '@/lib/logger';
import { createStandardProgress } from '@/mcp/progress-helper';
import { aiGenerateWithSampling } from '@/mcp/tool-ai-helpers';
import { enhancePromptWithKnowledge } from '@/lib/ai-knowledge-enhancer';
import { getBaseImageRecommendations } from '@/lib/base-images';
import type { ToolContext } from '@/mcp/context';
import { getToolLogger, createToolTimer } from '@/lib/tool-helpers';
import { Success, Failure, type Result } from '@/types';
>>>>>>> 134dc936
import { analyzeRepoSchema, type AnalyzeRepoParams } from './schema';
import { z } from 'zod';
import { parsePackageJson, getAllDependencies } from '@/lib/parsing-package-json';
import { DEFAULT_PORTS } from '@/config/defaults';
import { extractErrorMessage } from '@/lib/error-utils';

// Define the result schema for type safety
const AnalyzeRepoResultSchema = z.object({
  ok: z.boolean(),
  sessionId: z.string(),
  language: z.string(),
  languageVersion: z.string().optional(),
  framework: z.string().optional(),
  frameworkVersion: z.string().optional(),
  buildSystem: z
    .object({
      type: z.string(),
      file: z.string(),
      buildCommand: z.string(),
      testCommand: z.string().optional(),
    })
    .optional(),
  dependencies: z.array(
    z.object({
      name: z.string(),
      version: z.string().optional(),
      type: z.string(),
    }),
  ),
  ports: z.array(z.number()),
  hasDockerfile: z.boolean(),
  hasDockerCompose: z.boolean(),
  hasKubernetes: z.boolean(),
  recommendations: z.object({
    baseImage: z.string(),
    buildStrategy: z.enum(['multi-stage', 'single-stage']),
    securityNotes: z.array(z.string()),
  }),
  confidence: z.number(),
  detectionMethod: z.enum(['signature', 'extension', 'provided', 'fallback', 'ai-enhanced']),
  detectionDetails: z.object({
    signatureMatches: z.number(),
    extensionMatches: z.number(),
    frameworkSignals: z.number(),
    buildSystemSignals: z.number(),
  }),
  metadata: z.object({
    path: z.string(),
    depth: z.number(),
    timestamp: z.number(),
    includeTests: z.boolean().optional(),
    aiInsights: z.unknown().optional(),
  }),
  modules: z.array(z.string()).optional(), // Detected module paths for multi-module projects
});

// Define the result type from the schema
export type AnalyzeRepoResult = z.infer<typeof AnalyzeRepoResultSchema>;

// Define tool IO for type-safe session operations
const io = defineToolIO(analyzeRepoSchema, AnalyzeRepoResultSchema);

// Tool-specific state schema
const StateSchema = z.object({
  lastAnalyzedAt: z.date().optional(),
  analysisDepth: z.number().optional(),
  detectedLanguages: z.array(z.string()).default([]),
});
const LANGUAGE_SIGNATURES: Record<string, { extensions: string[]; files: string[] }> = {
  javascript: {
    extensions: ['.js', '.mjs', '.cjs'],
    files: ['package.json', 'node_modules'],
  },
  typescript: {
    extensions: ['.ts', '.tsx'],
    files: ['tsconfig.json', 'package.json'],
  },
  python: {
    extensions: ['.py'],
    files: ['requirements.txt', 'setup.py', 'pyproject.toml', 'Pipfile'],
  },
  java: {
    extensions: ['.java'],
    files: ['pom.xml', 'build.gradle', 'build.gradle.kts'],
  },
  go: {
    extensions: ['.go'],
    files: ['go.mod', 'go.sum'],
  },
  rust: {
    extensions: ['.rs'],
    files: ['Cargo.toml', 'Cargo.lock'],
  },
  ruby: {
    extensions: ['.rb'],
    files: ['Gemfile', 'Gemfile.lock', 'Rakefile'],
  },
  php: {
    extensions: ['.php'],
    files: ['composer.json', 'composer.lock'],
  },
  dotnet: {
    extensions: ['.cs', '.fs', '.vb', '.csproj', '.fsproj', '.vbproj', '.sln'],
    files: ['global.json', 'Directory.Build.props'],
  },
};

// Framework detection configuration
const FRAMEWORK_SIGNATURES: Record<string, { files: string[]; dependencies?: string[] }> = {
  express: { files: [], dependencies: ['express'] },
  nestjs: { files: ['nest-cli.json'], dependencies: ['@nestjs/core'] },
  nextjs: { files: ['next.config', 'next.config.mjs'], dependencies: ['next'] },
  react: { files: [], dependencies: ['react', 'react-dom'] },
  vue: { files: ['vue.config'], dependencies: ['vue'] },
  angular: { files: ['angular.json'], dependencies: ['@angular/core'] },
  django: { files: ['manage.py'], dependencies: ['django'] },
  flask: { files: [], dependencies: ['flask'] },
  fastapi: { files: [], dependencies: ['fastapi'] },
  spring: { files: ['pom.xml', 'build.gradle'], dependencies: [] },
  rails: { files: ['Gemfile'], dependencies: ['rails'] },
  laravel: { files: ['artisan'], dependencies: [] },
  'aspnet-core': { files: [], dependencies: ['Microsoft.AspNetCore'] },
  'blazor-server': { files: [], dependencies: ['Microsoft.AspNetCore.Components.Server'] },
  'blazor-webassembly': {
    files: [],
    dependencies: ['Microsoft.AspNetCore.Components.WebAssembly'],
  },
  'blazor-hybrid': { files: [], dependencies: ['Microsoft.AspNetCore.Components.WebView'] },
  'grpc-service': { files: [], dependencies: ['Grpc.AspNetCore'] },
  'worker-service': { files: [], dependencies: ['Microsoft.Extensions.Hosting'] },
  'minimal-api': { files: [], dependencies: ['Microsoft.AspNetCore.OpenApi'] },
  'aspnet-webforms': { files: ['Default.aspx', 'Site.Master'], dependencies: ['System.Web.UI'] },
  'wcf-service': { files: ['service.svc', 'App.config'], dependencies: ['System.ServiceModel'] },
  'windows-service': {
    files: ['Program.cs', 'app.config'],
    dependencies: ['System.ServiceProcess'],
  },
  'entity-framework-6': { files: ['App.config'], dependencies: ['EntityFramework'] },
  'aspnet-webapi': { files: ['Global.asax', 'Web.config'], dependencies: ['System.Web.Http'] },
  'aspnet-mvc': { files: ['Global.asax', 'Web.config'], dependencies: ['System.Web.Mvc'] },
  'aspnet-framework': { files: ['Global.asax', 'Web.config'], dependencies: [] },
};

// Build system detection
const BUILD_SYSTEMS = {
  npm: { file: 'package.json', buildCmd: 'npm run build', testCmd: 'npm test' },
  yarn: { file: 'yarn.lock', buildCmd: 'yarn build', testCmd: 'yarn test' },
  pnpm: { file: 'pnpm-lock.yaml', buildCmd: 'pnpm build', testCmd: 'pnpm test' },
  maven: { file: 'pom.xml', buildCmd: 'mvn package', testCmd: 'mvn test' },
  gradle: { file: 'build.gradle', buildCmd: 'gradle build', testCmd: 'gradle test' },
  cargo: { file: 'Cargo.toml', buildCmd: 'cargo build --release', testCmd: 'cargo test' },
  go: { file: 'go.mod', buildCmd: 'go build', testCmd: 'go test ./...' },
  pip: { file: 'requirements.txt', buildCmd: 'python setup.py build', testCmd: 'pytest' },
  poetry: { file: 'pyproject.toml', buildCmd: 'poetry build', testCmd: 'poetry run pytest' },
  composer: { file: 'composer.json', buildCmd: 'composer install', testCmd: 'phpunit' },
  bundler: { file: 'Gemfile', buildCmd: 'bundle install', testCmd: 'bundle exec rspec' },
  dotnet: { file: '.csproj', buildCmd: 'dotnet build', testCmd: 'dotnet test' },
  'dotnet-sln': { file: '.sln', buildCmd: 'dotnet build', testCmd: 'dotnet test' },
};

/**
 * Detection details for confidence calculation
 */
interface DetectionDetails {
  signatureMatches: number;
  extensionMatches: number;
  frameworkSignals: number;
  buildSystemSignals: number;
  provided?: number;
}

/**
 * Calculates detection confidence score using weighted signal analysis.
 *
 * Invariant: Signature files carry more weight than extensions for accuracy
 * Postcondition: Returns score 0-100 with detection method classification
 */
function calculateConfidence(
  language: string,
  framework: string | undefined,
  buildSystem: any,
  detectionDetails: DetectionDetails,
): {
  confidence: number;
  method: 'signature' | 'extension' | 'provided' | 'fallback' | 'ai-enhanced';
} {
  if (language === 'unknown') {
    return { confidence: 0, method: 'fallback' };
  }

  let score = 0;
  let method: 'signature' | 'extension' | 'provided' | 'fallback' | 'ai-enhanced' = 'fallback';

  // If language was provided by agent give high confidence
  if (detectionDetails.provided && detectionDetails.provided > 0) {
    score += 50;
    method = 'provided';
  }
  // Language confidence - signature files are stronger indicators
  else if (detectionDetails.signatureMatches > 0) {
    score += 40;
    method = 'signature';
  } else if (detectionDetails.extensionMatches > 0) {
    score += 25;
    method = 'extension';
  }

  // Framework detection adds confidence
  if (framework && detectionDetails.frameworkSignals > 0) {
    score += 25;
  }

  // Build system detection adds confidence
  if (buildSystem && detectionDetails.buildSystemSignals > 0) {
    score += 20;
  }

  // Multiple signals boost confidence
  if (detectionDetails.signatureMatches > 1) {
    score += 10;
  }

  return { confidence: Math.min(score, 100), method };
}

/**
 * Validate repository path exists and is accessible
 */
async function validateRepositoryPath(
  repoPath: string,
): Promise<{ valid: boolean; error?: string }> {
  try {
    const stats = await fs.stat(repoPath);
    if (!stats.isDirectory()) {
      return { valid: false, error: 'Path is not a directory' };
    }
    await fs.access(repoPath, constants.R_OK);
    return { valid: true };
  } catch (error) {
    const errorMsg = extractErrorMessage(error);
    return { valid: false, error: `Cannot access repository: ${errorMsg}` };
  }
}

/**
 * Detects primary programming language using signature files and extensions.
 *
 * Trade-off: Prioritizes signature files over extensions for higher accuracy
 */
async function detectLanguage(
  repoPath: string,
  providedLanguage: string | undefined,
): Promise<{
  language: string;
  version?: string;
  detectionDetails: DetectionDetails;
  allFiles?: string[];
}> {
  // Get all files recursively (up to 2 levels deep)
  const allFiles: string[] = [];
  const getAllFiles = async (dir: string, depth = 0): Promise<void> => {
    if (depth > 2) return; // Limit depth
    const files = await fs.readdir(dir);

    for (const file of files) {
      const filePath = path.join(dir, file);
      const stats = await fs.stat(filePath);
      const relativePath = filePath.replace(`${repoPath}/`, '');

      if (stats.isFile()) {
        allFiles.push(relativePath);
      } else if (stats.isDirectory() && !file.startsWith('.') && file !== 'node_modules') {
        await getAllFiles(filePath, depth + 1);
      }
    }
  };

  await getAllFiles(repoPath);

  const fileStats = await Promise.all(
    allFiles.map(async (file) => {
      const filePath = path.join(repoPath, file);
      const stats = await fs.stat(filePath);
      return { name: file, path: filePath, isFile: stats.isFile() };
    }),
  );

  const detectionDetails: DetectionDetails = {
    signatureMatches: 0,
    extensionMatches: 0,
    frameworkSignals: 0,
    buildSystemSignals: 0,
  };

  if (providedLanguage) {
    detectionDetails.provided = 1;
    return { language: providedLanguage, detectionDetails, allFiles };
  }

  // Count file extensions
  const extensionCounts: Record<string, number> = {};
  for (const file of fileStats.filter((f) => f.isFile)) {
    const ext = path.extname(file.name);
    if (ext) {
      extensionCounts[ext] = (extensionCounts[ext] ?? 0) + 1;
    }
  }

  // Check for language signatures
  for (const [lang, signature] of Object.entries(LANGUAGE_SIGNATURES)) {
    const matchedFiles =
      signature.files?.filter((f) =>
        allFiles.some((file) => file === f || file.endsWith(`/${f}`)),
      ) ?? [];
    if (matchedFiles.length > 0) {
      detectionDetails.signatureMatches = matchedFiles.length;
      return { language: lang, detectionDetails, allFiles };
    }

    // Check for extensions
    const matchedExtensions =
      signature.extensions?.filter((ext) => (extensionCounts[ext] ?? 0) > 0) ?? [];
    if (matchedExtensions.length > 0) {
      detectionDetails.extensionMatches = matchedExtensions.length;
      return { language: lang, detectionDetails, allFiles };
    }
  }

  return { language: 'unknown', detectionDetails, allFiles };
}

/**
 * Detects framework using dependency analysis and configuration files.
 *
 * Design rationale: .NET requires special handling due to complex framework ecosystem
 */
async function detectFramework(
  repoPath: string,
  language: string,
  allFiles?: string[],
): Promise<{ framework?: string; version?: string; frameworkSignals: number } | undefined> {
  // Use provided files or scan directory
  const files = allFiles || (await fs.readdir(repoPath));
  let frameworkSignals = 0;

  // Check package.json for JS/TS frameworks
  if (language === 'javascript' || language === 'typescript') {
    try {
      const packageJson = await parsePackageJson(repoPath);
      const allDeps = getAllDependencies(packageJson);

      for (const [framework, signature] of Object.entries(FRAMEWORK_SIGNATURES)) {
        const matchingDeps = signature.dependencies?.filter((dep) => dep in allDeps) ?? [];
        if (matchingDeps.length > 0) {
          frameworkSignals = matchingDeps.length;
          return { framework, frameworkSignals };
        }
      }
    } catch {
      // Package.json not found or invalid
    }
  }

  // .NET specific framework detection
  if (language === 'dotnet') {
    try {
      // Find all .csproj files (they should already be in allFiles from detectLanguage)
      const csprojFiles = files.filter((f) => f.endsWith('.csproj'));
      for (const csprojFile of csprojFiles) {
        try {
          const csprojPath = path.join(repoPath, csprojFile);
          const csprojContent = await fs.readFile(csprojPath, 'utf-8');

          // Check for .NET Framework version
          const frameworkVersionMatch = csprojContent.match(
            /<TargetFrameworkVersion>v(\d+\.\d+)<\/TargetFrameworkVersion>/,
          );
          if (frameworkVersionMatch) {
            const version = frameworkVersionMatch[1];

            // Determine specific framework type based oni iences
            frameworkSignals = 1;
            if (csprojContent.includes('System.Web.Http')) {
              frameworkSignals = 2; // More specific detection
              return version
                ? { framework: 'aspnet-webapi', version, frameworkSignals }
                : { framework: 'aspnet-webapi', frameworkSignals };
            } else if (csprojContent.includes('System.Web.Mvc')) {
              frameworkSignals = 2; // More specific detection
              return version
                ? { framework: 'aspnet-mvc', version, frameworkSignals }
                : { framework: 'aspnet-mvc', frameworkSignals };
            } else if (csprojContent.includes('System.Web')) {
              frameworkSignals = 2; // More specific detection
              return version
                ? { framework: 'aspnet-framework', version, frameworkSignals }
                : { framework: 'aspnet-framework', frameworkSignals };
            }

            return version
              ? { framework: 'dotnet-framework', version, frameworkSignals }
              : { framework: 'dotnet-framework', frameworkSignals };
          }

          // Check for .NET Core/5+ (uses TargetFramework without 'v' prefix)
          const coreVersionMatch = csprojContent.match(
            /<TargetFramework>(net\d+\.\d+|netcoreapp\d+\.\d+)<\/TargetFramework>/,
          );
          if (coreVersionMatch) {
            const version = coreVersionMatch[1];
            frameworkSignals = 1;

            if (csprojContent.includes('Microsoft.AspNetCore')) {
              frameworkSignals = 2; // More specific detection
              return version
                ? { framework: 'aspnet-core', version, frameworkSignals }
                : { framework: 'aspnet-core', frameworkSignals };
            }

            return version
              ? { framework: 'dotnet-core', version, frameworkSignals }
              : { framework: 'dotnet-core', frameworkSignals };
          }
        } catch {
          // Continue to next file if reading fails
        }
      }
    } catch {
      // Fall through to generic detection
    }
  }

  // Check for framework-specific files
  for (const [framework, signature] of Object.entries(FRAMEWORK_SIGNATURES)) {
    const matchingFiles = signature.files?.filter((f) => files.includes(f)) ?? [];
    if (matchingFiles.length > 0) {
      frameworkSignals = matchingFiles.length;
      return { framework, frameworkSignals };
    }
  }

  return { frameworkSignals: 0 };
}

/**
 * Detects module roots in multi-module projects (Maven, Gradle, Node monorepos)
 */
async function detectModuleRoots(
  repoPath: string,
  language: string,
  logger: Logger,
): Promise<string[]> {
  // Skip module detection for languages that typically don't have multi-module structures
  if (
    language === 'dotnet' ||
    language === 'python' ||
    language === 'go' ||
    language === 'rust' ||
    language === 'php' ||
    language === 'ruby'
  ) {
    return [];
  }

  const moduleRoots: string[] = [];
  const buildFiles =
    language === 'java'
      ? ['pom.xml', 'build.gradle', 'build.gradle.kts']
      : language === 'javascript' || language === 'typescript'
        ? ['package.json']
        : [];

  if (buildFiles.length === 0) return [];

  async function scanDirectory(dirPath: string, depth: number = 0): Promise<void> {
    if (depth > 3) return;

    try {
      const entries = await fs.readdir(dirPath, { withFileTypes: true });

      for (const buildFile of buildFiles) {
        const buildFilePath = path.join(dirPath, buildFile);
        try {
          // Directly read the file to avoid TOCTOU race condition
          if (buildFile === 'pom.xml') {
            const pomContent = await fs.readFile(buildFilePath, 'utf-8');
            const isParentPom = pomContent.includes('<modules>') && pomContent.includes('<module>');
            const srcDir = path.join(dirPath, 'src');
            const hasSrc = await fs
              .stat(srcDir)
              .then((stats) => stats.isDirectory())
              .catch(() => false);

            if (!isParentPom || hasSrc) {
              const relativePath = path.relative(repoPath, dirPath) || '.';
              if (!moduleRoots.includes(relativePath)) {
                moduleRoots.push(relativePath);
                logger.debug({ moduleRoot: relativePath, buildFile }, 'Found module root');
              }
            }
          } else {
            // For non-pom.xml files, just check if we can stat the file
            await fs.stat(buildFilePath);
            const relativePath = path.relative(repoPath, dirPath) || '.';
            if (!moduleRoots.includes(relativePath)) {
              moduleRoots.push(relativePath);
              logger.debug({ moduleRoot: relativePath, buildFile }, 'Found module root');
            }
          }
          break;
        } catch {
          // Build file doesn't exist, continue
        }
      }

      for (const entry of entries) {
        if (
          entry.isDirectory() &&
          !entry.name.startsWith('.') &&
          !['node_modules', 'target', 'build', 'dist', 'out'].includes(entry.name)
        ) {
          await scanDirectory(path.join(dirPath, entry.name), depth + 1);
        }
      }
    } catch (error) {
      logger.debug({ dirPath, error }, 'Error scanning directory for modules');
    }
  }

  await scanDirectory(repoPath);

  // Only return if we found multiple modules
  return moduleRoots.length > 1 ? moduleRoots : [];
}

/**
 * Detects build system by scanning for configuration files.
 * Provides build and test commands for downstream tools.
 */
async function detectBuildSystem(repoPath: string): Promise<
  | {
      type: string;
      file: string;
      buildCmd: string;
      testCmd?: string;
      buildSystemSignals: number;
    }
  | undefined
> {
  const files = await fs.readdir(repoPath);

  // Simple check for .NET projects - let AI figure out the details
  const csprojFile = files.find((f) => f.endsWith('.csproj'));
  if (csprojFile) {
    return {
      type: 'dotnet',
      file: csprojFile,
      buildCmd: 'dotnet build',
      testCmd: 'dotnet test',
      buildSystemSignals: 1,
    };
  }

  const slnFile = files.find((f) => f.endsWith('.sln'));
  if (slnFile) {
    return {
      type: 'dotnet',
      file: slnFile,
      buildCmd: 'dotnet build',
      testCmd: 'dotnet test',
      buildSystemSignals: 1,
    };
  }

  // Check other build systems
  for (const [system, config] of Object.entries(BUILD_SYSTEMS)) {
    if (files.includes(config.file)) {
      return {
        type: system,
        file: config.file,
        buildCmd: config.buildCmd,
        testCmd: config.testCmd,
        buildSystemSignals: 1,
      };
    }
  }

  return undefined;
}

/**
 * Analyzes project dependencies by parsing package managers.
 * Currently supports Node.js ecosystem; extensible for other languages.
 */
async function analyzeDependencies(
  repoPath: string,
  language: string,
): Promise<Array<{ name: string; version?: string; type: string }>> {
  const dependencies: Array<{ name: string; version?: string; type: string }> = [];

  if (language === 'javascript' || language === 'typescript') {
    try {
      const packageJson = await parsePackageJson(repoPath);

      // Production dependencies
      for (const [name, version] of Object.entries(packageJson.dependencies ?? {})) {
        dependencies.push({ name, version: String(version), type: 'production' });
      }

      // Dev dependencies
      for (const [name, version] of Object.entries(packageJson.devDependencies ?? {})) {
        dependencies.push({ name, version: String(version), type: 'development' });
      }
    } catch {
      // Package.json not found or invalid
    }
  }

  return dependencies;
}

/**
 * Detects application ports using language/framework defaults.
 * Trade-off: Static mapping over dynamic analysis for reliability.
 */
async function detectPorts(language: string): Promise<number[]> {
  const ports: Set<number> = new Set();

  // Use centralized default ports by language/framework
  const languageKey = language as keyof typeof DEFAULT_PORTS;
  const languagePorts = DEFAULT_PORTS[languageKey] || DEFAULT_PORTS.default;

  if (languagePorts) {
    languagePorts.forEach((port) => ports.add(port));
  }

  return Array.from(ports);
}

/**
 * Scans for existing containerization files.
 * Used to inform recommendation strategy and avoid conflicts.
 */
async function checkDockerFiles(repoPath: string): Promise<{
  hasDockerfile: boolean;
  hasDockerCompose: boolean;
  hasKubernetes: boolean;
}> {
  const files = await fs.readdir(repoPath);

  return {
    hasDockerfile: files.includes('Dockerfile') || files.includes('dockerfile'),
    hasDockerCompose: files.includes('docker-compose.yml') || files.includes('docker-compose.yaml'),
    hasKubernetes:
      files.includes('k8s') || files.includes('kubernetes') || files.includes('deployment.yaml'),
  };
}

/**
 * Generates security recommendations based on dependency analysis.
 *
 * Trade-off: Static analysis over runtime scanning for faster execution
 */
function getSecurityRecommendations(
  dependencies: Array<{ name: string; version?: string; type: string }>,
): string[] {
  const recommendations: string[] = [];

  // Check for known vulnerable packages
  const vulnerablePackages = ['lodash', 'moment', 'request'];
  const hasVulnerable = dependencies.some((dep) => vulnerablePackages.includes(dep.name));

  if (hasVulnerable) {
    recommendations.push('Consider updating or replacing deprecated/vulnerable packages');
  }

  if (dependencies.length > 50) {
    recommendations.push(
      'Large number of dependencies detected - consider reducing for smaller attack surface',
    );
  }

  recommendations.push('Use multi-stage builds to minimize final image size');
  recommendations.push('Run containers as non-root user');
  recommendations.push('Scan images regularly for vulnerabilities');

  return recommendations;
}

/**
 * Analyzes repository structure and generates containerization recommendations.
 * Combines static analysis with optional AI enhancement for comprehensive insights.
 */
async function analyzeRepoImpl(
  params: AnalyzeRepoParams,
  context: ToolContext,
): Promise<Result<AnalyzeRepoResult>> {
  // Basic parameter validation (essential validation only)
  if (!params || typeof params !== 'object') {
    return Failure('Invalid parameters provided');
  }

  // Optional progress reporting for complex operations
  const progress = context.progress ? createStandardProgress(context.progress) : undefined;
  const logger = getToolLogger(context, 'analyze-repo');
  const timer = createToolTimer(logger, 'analyze-repo');

  logger.info(
    {
      sessionId: params.sessionId,
      path: params.path,
      includeTests: params.includeTests,
      depth: params.depth,
      language: params.language,
    },
    'Analyze repository input parameters',
  );

  try {
<<<<<<< HEAD
    const { path: rawPath = process.cwd(), depth = 3, includeTests = false } = params;
    const repoPath = normalizePath(rawPath);
=======
    const { path: rawPath = params.path, depth = 3, includeTests = false, language } = params;
    const repoPath = safeNormalizePath(rawPath);
>>>>>>> 134dc936

    // Validate language parameter if provided
    if (language && !['java', 'dotnet'].includes(language)) {
      logger.warn(
        {
          providedLanguage: language,
          supportedLanguages: ['java', 'dotnet'],
        },
        'Unsupported language provided',
      );
    }

    // Progress: Starting analysis
    if (progress) await progress('VALIDATING');

    // Validate repository path
    const validation = await validateRepositoryPath(repoPath);
    if (!validation.valid) {
      return Failure(validation.error ?? 'Invalid repository path');
    }

    // Ensure session exists and get typed slice operations
    const sessionResult = await ensureSession(context, params.sessionId);
    if (!sessionResult.ok) {
      return Failure(sessionResult.error);
    }

    const { id: sessionId, state: _session } = sessionResult.value;
    const slice = useSessionSlice('analyze-repo', io, context, StateSchema);

    if (!slice) {
      return Failure('Session manager not available');
    }

    logger.info({ sessionId, repoPath }, 'Starting repository analysis with session');

    // Record input in session slice
    await slice.patch(sessionId, { input: params });

    if (progress) await progress('EXECUTING');

    // AI enhancement available through context
    const hasAI =
      context.sampling &&
      context.getPrompt &&
      context.sampling !== null &&
      context.getPrompt !== null;

    // Perform analysis
    const languageInfo = await detectLanguage(repoPath, language);
    const frameworkInfo = await detectFramework(
      repoPath,
      languageInfo.language,
      languageInfo.allFiles,
    );
    const buildSystemRaw = await detectBuildSystem(repoPath);
    const dependencies = await analyzeDependencies(repoPath, languageInfo.language);
    const ports = await detectPorts(languageInfo.language);
    const dockerInfo = await checkDockerFiles(repoPath);

    // Detect multi-module structure
    const modules = await detectModuleRoots(repoPath, languageInfo.language, logger);
    if (modules.length > 0) {
      logger.info(
        { modules, language: languageInfo.language },
        'Detected multi-module project structure',
      );
    }

    // Get AI insights using standardized helper if available
    let aiInsights: string | undefined;
    if (hasAI) {
      try {
        logger.debug('Using AI to enhance repository analysis');

        // Prepare prompt arguments
        let promptArgs = {
          language: languageInfo.language,
          framework: frameworkInfo?.framework,
          buildSystem: buildSystemRaw?.type,
          dependencies: dependencies
            .slice(0, 10)
            .map((dep) => dep.name)
            .join(', '), // Limit for prompt length
          hasTests: dependencies.some(
            (dep) =>
              dep.name.includes('test') || dep.name.includes('jest') || dep.name.includes('mocha'),
          ),
          hasDocker: dockerInfo.hasDockerfile,
          ports: ports.join(', '),
          fileCount: dependencies.length, // Rough estimate
          repoStructure: `${languageInfo.language} project with ${frameworkInfo?.framework || 'standard'} structure`,
        };

        // Enhance with knowledge context
        try {
          const enhancedArgs = await enhancePromptWithKnowledge(promptArgs, {
            operation: 'analyze_repository',
            ...(languageInfo.language && { language: languageInfo.language }),
            ...(frameworkInfo?.framework && { framework: frameworkInfo.framework }),
            environment: 'production',
            tags: [
              'analysis',
              'repository',
              languageInfo.language,
              frameworkInfo?.framework,
            ].filter(Boolean) as string[],
          });
          // Only use enhanced args if they contain the original fields
          if (enhancedArgs.language && enhancedArgs.dependencies) {
            promptArgs = enhancedArgs as typeof promptArgs;
            logger.info('Enhanced repository analysis with knowledge');
          }
        } catch (error) {
          logger.debug({ error }, 'Knowledge enhancement failed, using base prompt');
        }

        const aiResult = await aiGenerateWithSampling(logger, context, {
          promptName: 'enhance-repo-analysis',
          promptArgs,
          expectation: 'text',
          fallbackBehavior: 'error',
          maxRetries: 2,
          maxTokens: 1500,
          modelHints: ['analysis'],
          maxCandidates: 1,
          enableSampling: false,
        });

        if (aiResult.ok && aiResult.value.winner.content) {
          aiInsights = aiResult.value.winner.content;
          logger.info('AI analysis enhancement completed successfully');
        } else {
          logger.error(
            {
              tool: 'analyze-repo',
              operation: 'enhance-repo-analysis',
              error: aiResult.ok ? 'Empty response' : aiResult.error,
            },
            'AI repository analysis failed',
          );
          logger.debug(
            { error: aiResult.ok ? 'Empty response' : aiResult.error },
            'AI analysis enhancement failed, continuing with basic analysis',
          );
        }
      } catch (error) {
        logger.debug(
          { error: extractErrorMessage(error) },
          'AI analysis enhancement failed, continuing with basic analysis',
        );
      }
    } else {
      logger.debug('No AI context available, using basic analysis');
    }

    // Build recommendations with framework context
    const baseImageOptions = {
      language: languageInfo.language,
      preference: 'balanced' as const,
      ...(frameworkInfo?.framework && { framework: frameworkInfo.framework }),
    };
    const baseImageRecommendations = getBaseImageRecommendations(baseImageOptions);
    const baseImage = baseImageRecommendations.primary;
    const securityNotes = getSecurityRecommendations(dependencies);

    // Transform build system
    const buildSystem = buildSystemRaw
      ? {
          type: buildSystemRaw.type,
          file: buildSystemRaw.file,
          buildCommand: buildSystemRaw.buildCmd,
          ...(buildSystemRaw.testCmd !== undefined && { testCommand: buildSystemRaw.testCmd }),
        }
      : undefined;

    // Calculate confidence score and detection method
    const detectionDetails: DetectionDetails = {
      signatureMatches: languageInfo.detectionDetails.signatureMatches,
      extensionMatches: languageInfo.detectionDetails.extensionMatches,
      frameworkSignals: frameworkInfo?.frameworkSignals ?? 0,
      buildSystemSignals: buildSystemRaw?.buildSystemSignals ?? 0,
      ...(languageInfo.detectionDetails.provided && {
        provided: languageInfo.detectionDetails.provided,
      }),
    };

    const { confidence, method } = calculateConfidence(
      languageInfo.language,
      frameworkInfo?.framework,
      buildSystem,
      detectionDetails,
    );

    const result: AnalyzeRepoResult = {
      ok: true,
      sessionId,
      language: languageInfo.language,
      confidence,
      detectionMethod: method,
      detectionDetails,
      ...(languageInfo.version !== undefined && { languageVersion: languageInfo.version }),
      ...(frameworkInfo?.framework !== undefined && { framework: frameworkInfo.framework }),
      ...(frameworkInfo?.version !== undefined && { frameworkVersion: frameworkInfo.version }),
      ...(buildSystem !== undefined && { buildSystem }),
      dependencies,
      ports,
      hasDockerfile: dockerInfo.hasDockerfile,
      hasDockerCompose: dockerInfo.hasDockerCompose,
      hasKubernetes: dockerInfo.hasKubernetes,
      recommendations: {
        baseImage,
        buildStrategy: buildSystem ? 'multi-stage' : 'single-stage',
        securityNotes,
      },
      metadata: {
        path: repoPath,
        depth,
        includeTests,
        timestamp: Date.now(),
        ...(aiInsights !== undefined && { aiInsights }),
        ...(languageInfo.allFiles && {
          projectFiles: languageInfo.allFiles.filter(
            (f) =>
              f.endsWith('.csproj') ||
              f.endsWith('.sln') ||
              f === 'package.json' ||
              f === 'pom.xml' ||
              f === 'build.gradle' ||
              f === 'go.mod' ||
              f === 'Cargo.toml' ||
              f === 'requirements.txt',
          ),
        }),
      },
      ...(modules.length > 0 && { modules }), // Include detected modules if multi-module project
    };

    // Update typed session slice with output and state
    await slice.patch(sessionId, {
      output: result,
      state: {
        lastAnalyzedAt: new Date(),
        analysisDepth: params.depth || 3,
        detectedLanguages: frameworkInfo?.framework
          ? [languageInfo.language, frameworkInfo.framework]
          : [languageInfo.language],
      },
    });

    // Progress: Finalizing results
    if (progress) await progress('FINALIZING');

    timer.end({ language: languageInfo.language });
    logger.info({ language: languageInfo.language }, 'Repository analysis completed');

    // Progress: Complete
    if (progress) await progress('COMPLETE');

    return Success(result);
  } catch (error) {
    timer.error(error);
    logger.error({ error }, 'Repository analysis failed');

    return Failure(extractErrorMessage(error));
  }
}

/**
 * Main entry point for repository analysis tool.
 * Provides comprehensive project analysis for containerization planning.
 */
export const analyzeRepo = analyzeRepoImpl;<|MERGE_RESOLUTION|>--- conflicted
+++ resolved
@@ -19,7 +19,6 @@
  * ```
  */
 
-<<<<<<< HEAD
 import { promises as fs, constants } from 'node:fs';
 import * as path from 'node:path';
 import { normalizePath } from '@lib/path-utils';
@@ -32,20 +31,6 @@
 import type { ToolContext } from '@mcp/context';
 import { getToolLogger, createToolTimer } from '@lib/tool-helpers';
 import { Success, Failure, type Result } from '@types';
-=======
-import { joinPaths, getExtension, safeNormalizePath } from '@/lib/path-utils';
-import { promises as fs, constants } from 'node:fs';
-import * as path from 'node:path';
-import { ensureSession, defineToolIO, useSessionSlice } from '@/mcp/tool-session-helpers';
-import type { Logger } from '@/lib/logger';
-import { createStandardProgress } from '@/mcp/progress-helper';
-import { aiGenerateWithSampling } from '@/mcp/tool-ai-helpers';
-import { enhancePromptWithKnowledge } from '@/lib/ai-knowledge-enhancer';
-import { getBaseImageRecommendations } from '@/lib/base-images';
-import type { ToolContext } from '@/mcp/context';
-import { getToolLogger, createToolTimer } from '@/lib/tool-helpers';
-import { Success, Failure, type Result } from '@/types';
->>>>>>> 134dc936
 import { analyzeRepoSchema, type AnalyzeRepoParams } from './schema';
 import { z } from 'zod';
 import { parsePackageJson, getAllDependencies } from '@/lib/parsing-package-json';
@@ -765,13 +750,8 @@
   );
 
   try {
-<<<<<<< HEAD
-    const { path: rawPath = process.cwd(), depth = 3, includeTests = false } = params;
+    const { path: rawPath = params.path, depth = 3, includeTests = false, language } = params;
     const repoPath = normalizePath(rawPath);
-=======
-    const { path: rawPath = params.path, depth = 3, includeTests = false, language } = params;
-    const repoPath = safeNormalizePath(rawPath);
->>>>>>> 134dc936
 
     // Validate language parameter if provided
     if (language && !['java', 'dotnet'].includes(language)) {
