--- conflicted
+++ resolved
@@ -32,13 +32,9 @@
 import type { AnalyzeRepoParams } from './schema';
 import { parsePackageJson, getAllDependencies } from '../../lib/parsing-package-json';
 import { DEFAULT_PORTS } from '../../config/defaults';
-<<<<<<< HEAD
 import { getSuccessChainHint } from '../../lib/chain-hints';
 import { TOOL_NAMES } from '../../exports/tools.js';
-import type { AnalyzeRepoResult } from '../types';
-=======
 import { extractErrorMessage } from '../../lib/error-utils';
->>>>>>> e8c523bf
 
 export type { AnalyzeRepoResult } from '../../types';
 const LANGUAGE_SIGNATURES: Record<string, { extensions: string[]; files: string[] }> = {
@@ -579,11 +575,7 @@
     };
     const enrichedResult = {
       ...result,
-<<<<<<< HEAD
       NextStep: getSuccessChainHint(TOOL_NAMES.ANALYZE_REPO, sessionContext),
-=======
-      chainHint: 'Next: generate_dockerfile or fix existing issues',
->>>>>>> e8c523bf
     };
 
     return Success(enrichedResult);
