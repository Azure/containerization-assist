<<<<<<< HEAD
import { Success, Failure, type Result, TOPICS } from '@/types';
import type { ToolContext } from '@/mcp/context';
=======
import { promises as fs } from 'node:fs';
import path from 'node:path';
import { randomUUID } from 'node:crypto';
import { Success, Failure, type Result, type ToolContext } from '@/types';
>>>>>>> c6dfbb76
import { promptTemplates } from '@/ai/prompt-templates';
import { buildMessages } from '@/ai/prompt-engine';
import { toMCPMessages } from '@/mcp/ai/message-converter';
import { updateSession, ensureSession } from '@/mcp/tool-session-helpers';
<<<<<<< HEAD
import { promises as fs } from 'node:fs';
import path from 'node:path';

const CONFIG_FILES = [
  'package.json',
  'pom.xml',
  'build.gradle',
  'requirements.txt',
  'go.mod',
  'Cargo.toml',
];

export async function analyzeRepo(
  params: AnalyzeRepoParams,
  context: ToolContext,
=======
import { analyzeRepoSchema } from './schema';
import type { AIResponse } from '../ai-response-types';
import type { Tool } from '@/types/tool';
import type { z } from 'zod';

/**
 * Analyze repository structure and detect technologies
 */
async function run(
  input: z.infer<typeof analyzeRepoSchema>,
  ctx: ToolContext,
>>>>>>> c6dfbb76
): Promise<Result<AIResponse>> {
  let { path: repoPath } = input;
  const { sessionId } = input;

  // Convert to absolute path if relative
  if (!path.isAbsolute(repoPath)) {
    repoPath = path.resolve(process.cwd(), repoPath);
  }

  // Log the path being analyzed
  ctx.logger.info(
    {
      requestedPath: repoPath,
      params: input,
    },
    'Starting repository analysis',
  );

  // Use provided sessionId or generate a new one for the workflow
  const workflowSessionId = sessionId || randomUUID();

  // Read the actual repository files
  let fileList = '';
  let configContent = '';
  let directoryStructure = '';

  try {
    // Get file list
    const files = await fs.readdir(repoPath);
    fileList = files.join('\n');

    for (const configFile of CONFIG_FILES) {
      try {
        const content = await fs.readFile(path.join(repoPath, configFile), 'utf-8');
        configContent += `\n=== ${configFile} ===\n${content}\n`;
      } catch {
        // File doesn't exist
      }
    }

    // Get directory structure (simplified)
    const getDirStructure = async (dir: string, prefix = '', depth = 0): Promise<string> => {
      if (depth > 2) return '';
      let structure = '';
      const items = await fs.readdir(dir, { withFileTypes: true });
      for (const item of items) {
        if (item.name.startsWith('.') || item.name === 'node_modules') continue;
        structure += `${prefix}${item.name}${item.isDirectory() ? '/' : ''}\n`;
        if (item.isDirectory() && depth < 2) {
          structure += await getDirStructure(path.join(dir, item.name), `${prefix}  `, depth + 1);
        }
      }
      return structure;
    };
    directoryStructure = await getDirStructure(repoPath);
  } catch (error) {
    ctx.logger.error({ error, repoPath }, 'Failed to read repository files');
    fileList = 'Could not read directory';
    configContent = 'No config files found';
    directoryStructure = 'Could not read structure';
  }

  // Generate prompt with actual file contents
  const basePrompt = promptTemplates.repositoryAnalysis({
    fileList,
    configFiles: configContent,
    directoryTree: directoryStructure,
    sessionId: workflowSessionId,
  });

  // Log the generated prompt
  ctx.logger.info(
    {
      promptLength: basePrompt.length,
      promptPreview: basePrompt.substring(0, 500),
      fullPrompt: basePrompt,
    },
    'Generated analysis prompt',
  );

  // Build messages using the new prompt engine
  const messages = await buildMessages({
    basePrompt,
    topic: TOPICS.ANALYZE_REPOSITORY,
    tool: 'analyze-repo',
    environment: 'production',
    contract: {
      name: 'repository_analysis_v1',
      description: 'Analyze repository structure and return JSON',
    },
    knowledgeBudget: 2500,
  });

  // Execute via AI with structured messages
  const mcpMessages = toMCPMessages(messages);

  // Log the messages being sent to AI
  ctx.logger.info(
    {
      messageCount: mcpMessages.messages.length,
      messages: mcpMessages.messages.map((m) => ({
        role: m.role,
        contentLength: JSON.stringify(m.content).length,
        contentPreview: JSON.stringify(m.content).substring(0, 200),
      })),
    },
    'Sending messages to AI',
  );

  let response;
  try {
    response = await ctx.sampling.createMessage({
      ...mcpMessages,
      maxTokens: 4096,
      modelPreferences: {
        hints: [{ name: 'code-analysis' }, { name: 'json-output' }],
      },
    });
  } catch (error) {
    ctx.logger.error(
      { error: error instanceof Error ? error.message : String(error) },
      'AI sampling failed',
    );
    return Failure(`AI sampling failed: ${error instanceof Error ? error.message : String(error)}`);
  }

  // Return parsed result
  const responseText = response.content[0]?.text || '';
  ctx.logger.info(
    {
      responseLength: responseText.length,
      responsePreview: responseText.substring(0, 200),
      hasContent: response.content.length,
    },
    'Received AI response',
  );

  const jsonMatch = responseText.match(/\{[\s\S]*\}/);
  if (!jsonMatch) {
    ctx.logger.error(
      { responseText: responseText.substring(0, 500) },
      'AI response did not contain valid JSON',
    );
    return Failure('AI response did not contain valid JSON');
  }

  try {
    const analysisResult = JSON.parse(jsonMatch[0]);

    // Store the analysis result in session for other tools to use
    const sessionResult = await ensureSession(ctx, workflowSessionId);
    if (sessionResult.ok) {
      await updateSession(
        workflowSessionId,
        {
          metadata: {
            ...sessionResult.value.state.metadata,
            repositoryAnalysis: analysisResult,
            analyzedPath: repoPath,
          },
          current_step: 'analyze-repo',
          completed_steps: [...(sessionResult.value.state.completed_steps || []), 'analyze-repo'],
        },
        ctx,
      );
      ctx.logger.info({ sessionId: workflowSessionId }, 'Stored repository analysis in session');
    } else {
      ctx.logger.warn('Could not store analysis in session - session manager may not be available');
    }

    // Add sessionId to the result
    return Success({ ...analysisResult, sessionId: workflowSessionId });
  } catch (e) {
    const error = e as Error;
    const invalidJson = (() => {
      try {
        return jsonMatch ? jsonMatch[0].substring(0, 200) : responseText.substring(0, 200);
      } catch {
        return '[unavailable]';
      }
    })();
    return Failure(
      `AI response parsing failed: ${error.message}\nInvalid JSON snippet: ${invalidJson}${
        jsonMatch[0].length > 200 ? '...' : ''
      }`,
    );
  }
}

const tool: Tool<typeof analyzeRepoSchema, AIResponse> = {
  name: 'analyze-repo',
  description: 'Analyze repository structure and detect technologies',
  version: '3.0.0',
  schema: analyzeRepoSchema,
  run,
};

export default tool;<|MERGE_RESOLUTION|>--- conflicted
+++ resolved
@@ -1,19 +1,15 @@
-<<<<<<< HEAD
-import { Success, Failure, type Result, TOPICS } from '@/types';
-import type { ToolContext } from '@/mcp/context';
-=======
 import { promises as fs } from 'node:fs';
 import path from 'node:path';
 import { randomUUID } from 'node:crypto';
-import { Success, Failure, type Result, type ToolContext } from '@/types';
->>>>>>> c6dfbb76
+import { Success, Failure, type Result, type ToolContext, TOPICS } from '@/types';
 import { promptTemplates } from '@/ai/prompt-templates';
 import { buildMessages } from '@/ai/prompt-engine';
 import { toMCPMessages } from '@/mcp/ai/message-converter';
 import { updateSession, ensureSession } from '@/mcp/tool-session-helpers';
-<<<<<<< HEAD
-import { promises as fs } from 'node:fs';
-import path from 'node:path';
+import { analyzeRepoSchema } from './schema';
+import type { AIResponse } from '../ai-response-types';
+import type { Tool } from '@/types/tool';
+import type { z } from 'zod';
 
 const CONFIG_FILES = [
   'package.json',
@@ -24,22 +20,12 @@
   'Cargo.toml',
 ];
 
-export async function analyzeRepo(
-  params: AnalyzeRepoParams,
-  context: ToolContext,
-=======
-import { analyzeRepoSchema } from './schema';
-import type { AIResponse } from '../ai-response-types';
-import type { Tool } from '@/types/tool';
-import type { z } from 'zod';
-
 /**
  * Analyze repository structure and detect technologies
  */
 async function run(
   input: z.infer<typeof analyzeRepoSchema>,
   ctx: ToolContext,
->>>>>>> c6dfbb76
 ): Promise<Result<AIResponse>> {
   let { path: repoPath } = input;
   const { sessionId } = input;
