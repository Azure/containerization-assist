--- conflicted
+++ resolved
@@ -13,14 +13,9 @@
  * ```
  */
 
-<<<<<<< HEAD
 import path from 'path';
 import { normalizePath } from '@lib/path-utils';
 import { getToolLogger, createToolTimer } from '@lib/tool-helpers';
-=======
-import { resolvePath, joinPaths, getRelativePath, safeNormalizePath } from '@/lib/path-utils';
-import { getToolLogger, createToolTimer } from '@/lib/tool-helpers';
->>>>>>> 134dc936
 import { promises as fs } from 'node:fs';
 import {
   ensureSession,
