--- conflicted
+++ resolved
@@ -29,7 +29,6 @@
 import { Success, Failure, type Result } from '../../types';
 import { DEFAULT_PORTS } from '../../config/defaults';
 import { stripFencesAndNoise, isValidDockerfileContent } from '../../lib/text-processing';
-<<<<<<< HEAD
 import {
   getSuccessChainHint,
   getFailureHint,
@@ -37,9 +36,7 @@
   type SessionContext,
 } from '../../lib/chain-hints';
 import { TOOL_NAMES } from '../../exports/tools.js';
-=======
 import { scoreConfigCandidates } from '@lib/integrated-scoring';
->>>>>>> e8c523bf
 import type { FixDockerfileParams } from './schema';
 /**
  * Result interface for Dockerfile fix operations with AI tracking
@@ -212,30 +209,7 @@
       return Failure('AI generated invalid dockerfile (missing FROM instruction or malformed)');
     }
     logger.info('AI fix completed successfully');
-<<<<<<< HEAD
-
-    const result: {
-      fixedDockerfile: string;
-      appliedFixes: string[];
-      samplingMetadata?: {
-        stoppedEarly?: boolean;
-        candidatesGenerated: number;
-        winnerScore: number;
-        samplingDuration?: number;
-      };
-      winnerScore?: number;
-      scoreBreakdown?: Record<string, number>;
-      allCandidates?: Array<{
-        id: string;
-        content: string;
-        score: number;
-        scoreBreakdown: Record<string, number>;
-        rank?: number;
-      }>;
-    } = {
-=======
     const result: any = {
->>>>>>> e8c523bf
       fixedDockerfile,
       appliedFixes: ['AI-generated comprehensive fix based on error analysis'],
     };
@@ -505,9 +479,8 @@
     );
     // Progress: Complete
     if (progress) await progress('COMPLETE');
-<<<<<<< HEAD
-
-    // Prepare session context for dynamic chain hints
+
+    // Prepare session context for chain hints
     const sessionContext = {
       completed_steps: session.completed_steps || [],
       dockerfile_result: { content: fixedDockerfile },
@@ -520,12 +493,6 @@
       _fileWritten?: boolean;
       _fileWrittenPath?: string;
       NextStep?: string;
-=======
-    const result: FixDockerfileResult & {
-      _fileWritten?: boolean;
-      _fileWrittenPath?: string;
-      chainHint?: string;
->>>>>>> e8c523bf
     } = {
       ok: true,
       sessionId,
@@ -540,11 +507,7 @@
       ...(improvement !== undefined ? { improvement } : {}),
       _fileWritten: true,
       _fileWrittenPath: './Dockerfile',
-<<<<<<< HEAD
       NextStep: getSuccessChainHint(TOOL_NAMES.FIX_DOCKERFILE, sessionContext),
-=======
-      chainHint: 'Next: build_image to test the fixed Dockerfile',
->>>>>>> e8c523bf
     };
     // Add sampling metadata if sampling was used
     if (!params.disableSampling) {
@@ -565,7 +528,6 @@
   } catch (error) {
     timer.error(error);
     logger.error({ error }, 'Dockerfile fix failed');
-<<<<<<< HEAD
 
     // Add failure chain hint - use basic context since session may not be available
     const sessionContext = {
@@ -575,10 +537,8 @@
     const hint = getFailureHint(TOOL_NAMES.FIX_DOCKERFILE, errorMessage, sessionContext);
     const chainHint = formatChainHint(hint);
 
-    return Failure(`${errorMessage}\n${chainHint}`);
-=======
-    return Failure(extractErrorMessage(error));
->>>>>>> e8c523bf
+    const logErrorMessage = extractErrorMessage(error);
+    return Failure(`${logErrorMessage}\n${chainHint}`);
   }
 }
 
