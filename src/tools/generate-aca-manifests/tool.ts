/**
 * Generate Azure Container Apps Manifests Tool
 *
 * Generates Azure Container Apps deployment manifests
 * Following the same patterns as generate-k8s-manifests
 */

import path from 'path';
import { getToolLogger, createToolTimer } from '@/lib/tool-helpers';
import { extractErrorMessage } from '@/lib/error-utils';
import { promises as fs } from 'node:fs';
import { ensureSession, defineToolIO, useSessionSlice } from '@/mcp/tool-session-helpers';
import { aiGenerateWithSampling } from '@/mcp/tool-ai-helpers';
import { enhancePromptWithKnowledge } from '@/lib/ai-knowledge-enhancer';
import type { SamplingOptions } from '@/lib/sampling';
import { createStandardProgress } from '@/mcp/progress-helper';
import type { ToolContext } from '@/mcp/context';
import type { SessionData } from '@/tools/session-types';
import { Success, Failure, type Result } from '@/types';
import { stripFencesAndNoise } from '@/lib/text-processing';
import { generateAcaManifestsSchema, type GenerateAcaManifestsParams } from './schema';
import { z } from 'zod';

// Define the result schema for type safety
const GenerateAcaManifestsResultSchema = z.object({
  manifest: z.string(),
  outputPath: z.string(),
  appName: z.string(),
  warnings: z.array(z.string()).optional(),
  sessionId: z.string().optional(),
  samplingMetadata: z
    .object({
      stoppedEarly: z.boolean().optional(),
      candidatesGenerated: z.number(),
      winnerScore: z.number(),
      samplingDuration: z.number().optional(),
    })
    .optional(),
  winnerScore: z.number().optional(),
  scoreBreakdown: z.record(z.number()).optional(),
  allCandidates: z
    .array(
      z.object({
        id: z.string(),
        content: z.string(),
        score: z.number(),
        scoreBreakdown: z.record(z.number()),
        rank: z.number().optional(),
      }),
    )
    .optional(),
});

// Define tool IO for type-safe session operations
const io = defineToolIO(generateAcaManifestsSchema, GenerateAcaManifestsResultSchema);

// Tool-specific state schema
const StateSchema = z.object({
  lastGeneratedAt: z.date().optional(),
  manifestCount: z.number().optional(),
  lastAppName: z.string().optional(),
  lastLocation: z.string().optional(),
  aiStrategy: z.enum(['ai', 'template', 'hybrid']).optional(),
});

/**
 * Result from ACA manifest generation
 */
export interface GenerateAcaManifestsResult {
  /** Generated manifest as JSON */
  manifest: string;
  /** Output directory path */
  outputPath: string;
  /** Application name */
  appName: string;
  /** Warnings about manifest configuration */
  warnings?: string[];
  /** Session ID for reference */
  sessionId?: string;
  /** Sampling metadata if sampling was used */
  samplingMetadata?: {
    stoppedEarly?: boolean;
    candidatesGenerated: number;
    winnerScore: number;
    samplingDuration?: number;
  };
  /** Winner score if sampling was used */
  winnerScore?: number;
  /** Score breakdown if requested */
  scoreBreakdown?: Record<string, number>;
  /** All candidates if requested */
  allCandidates?: Array<{
    id: string;
    content: string;
    score: number;
    scoreBreakdown: Record<string, number>;
    rank?: number;
  }>;
}

/**
 * Azure Container Apps resource type
 */
interface AcaResource {
  name: string;
  location?: string;
  properties: {
    managedEnvironmentId?: string;
    template: {
      containers: Array<{
        name: string;
        image: string;
        resources?: {
          cpu: number;
          memory: string;
        };
        env?: Array<{
          name: string;
          value?: string;
          secretRef?: string;
        }>;
        probes?: Array<{
          type: 'liveness' | 'readiness' | 'startup';
          httpGet?: {
            path: string;
            port: number;
          };
          initialDelaySeconds?: number;
          periodSeconds?: number;
        }>;
      }>;
      scale?: {
        minReplicas?: number;
        maxReplicas?: number;
        rules?: Array<{
          name: string;
          http?: {
            metadata: {
              concurrentRequests: string;
            };
          };
          custom?: {
            type: string;
            metadata: Record<string, string>;
          };
        }>;
      };
    };
    configuration?: {
      ingress?: {
        external: boolean;
        targetPort: number;
        transport?: 'http' | 'tcp';
        allowInsecure?: boolean;
        traffic?: Array<{
          latestRevision: boolean;
          weight: number;
        }>;
      };
      secrets?: Array<{
        name: string;
        value: string;
      }>;
      dapr?: {
        enabled: boolean;
        appId?: string;
        appPort?: number;
        appProtocol?: 'http' | 'grpc';
      };
    };
  };
}

/**
 * Parse ACA manifest from AI response
 */
function parseAcaManifestFromAI(content: string): AcaResource | null {
  try {
    // Try parsing as JSON
    const parsed = JSON.parse(content);
    if (validateAcaResource(parsed)) {
      return parsed;
    }
  } catch {
    // Try extracting JSON from response
    const jsonMatch = content.match(/\{[\s\S]*\}/);
    if (jsonMatch) {
      try {
        const parsed = JSON.parse(jsonMatch[0]);
        if (validateAcaResource(parsed)) {
          return parsed;
        }
      } catch {
        // Continue to fallback
      }
    }
  }
  return null;
}

/**
 * Validate an ACA resource object
 */
function validateAcaResource(obj: unknown): obj is AcaResource {
  if (!obj || typeof obj !== 'object') return false;
  const resource = obj as Record<string, unknown>;
  return Boolean(
    typeof resource.name === 'string' &&
      resource.properties &&
      typeof resource.properties === 'object' &&
      (resource.properties as Record<string, unknown>).template &&
      typeof (resource.properties as Record<string, unknown>).template === 'object',
  );
}

/**
 * Generate basic ACA manifest (fallback)
 */
function generateBasicAcaManifest(params: GenerateAcaManifestsParams): AcaResource {
  const {
    appName,
    imageId,
    cpu = 0.5,
    memory = '1Gi',
    minReplicas = 0,
    maxReplicas = 10,
    targetPort = 8080,
    external = true,
    envVars = [],
    location = 'eastus',
    environment = 'production',
  } = params;

  // Build environment variables
  const containerEnv = envVars.map((env) => ({
    name: env.name,
    ...(env.value ? { value: env.value } : {}),
    ...(env.secretRef ? { secretRef: env.secretRef } : {}),
  }));

  // Basic ACA manifest structure
  const manifest: AcaResource = {
    name: appName,
    location,
    properties: {
      template: {
        containers: [
          {
            name: appName,
            image: imageId,
            resources: {
              cpu,
              memory,
            },
            ...(containerEnv.length > 0 && { env: containerEnv }),
            ...(environment === 'production' && {
              probes: [
                {
                  type: 'liveness' as const,
                  httpGet: {
                    path: '/health',
                    port: targetPort,
                  },
                  initialDelaySeconds: 30,
                  periodSeconds: 30,
                },
                {
                  type: 'readiness' as const,
                  httpGet: {
                    path: '/ready',
                    port: targetPort,
                  },
                  initialDelaySeconds: 5,
                  periodSeconds: 10,
                },
              ],
            }),
          },
        ],
        scale: {
          minReplicas,
          maxReplicas,
          ...(minReplicas === 0 && {
            rules: [
              {
                name: 'http-rule',
                http: {
                  metadata: {
                    concurrentRequests: '10',
                  },
                },
              },
            ],
          }),
        },
      },
      ...(params.ingressEnabled && {
        configuration: {
          ingress: {
            external,
            targetPort,
            transport: 'http' as const,
            allowInsecure: false,
            traffic: [
              {
                latestRevision: true,
                weight: 100,
              },
            ],
          },
        },
      }),
    },
  };

  return manifest;
}

/**
 * Build prompt arguments for ACA manifest generation
 */
function buildAcaManifestPromptArgs(params: GenerateAcaManifestsParams): Record<string, unknown> {
  return {
    appName: params.appName,
    imageId: params.imageId,
    cpu: params.cpu || 0.5,
    memory: params.memory ?? '1Gi',
    minReplicas: params.minReplicas || 0,
    maxReplicas: params.maxReplicas || 10,
    targetPort: params.targetPort || 8080,
    external: params.external !== false,
    ingressEnabled: params.ingressEnabled || false,
    envVars: params.envVars,
    environment: params.environment ?? 'production',
    location: params.location ?? 'eastus',
    resourceGroup: params.resourceGroup,
    environmentName: params.environmentName,
  };
}

/**
 * Generate Azure Container Apps manifests implementation
 */
async function generateAcaManifestsImpl(
  params: GenerateAcaManifestsParams,
  context: ToolContext,
): Promise<Result<GenerateAcaManifestsResult>> {
  // Basic parameter validation
  if (!params || typeof params !== 'object') {
    return Failure('Invalid parameters provided');
  }

  // Progress reporting
  const progress = context.progress ? createStandardProgress(context.progress) : undefined;
  const logger = getToolLogger(context, 'generate-aca-manifests');
  const timer = createToolTimer(logger, 'generate-aca-manifests');

  try {
    const { appName } = params;

    // Progress: Starting validation
    if (progress) await progress('VALIDATING');

    // Ensure session exists and get typed slice operations
    const sessionResult = await ensureSession(context, params.sessionId);
    if (!sessionResult.ok) {
      return Failure(sessionResult.error);
    }

    const { id: sessionId, state: session } = sessionResult.value;
    const slice = useSessionSlice('generate-aca-manifests', io, context, StateSchema);

    if (!slice) {
      return Failure('Session manager not available');
    }

    // Record input in session slice
    await slice.patch(sessionId, { input: params });

    const sessionData = session as unknown as SessionData;

    // Get build result from session for image tag if not provided
    const buildResult = (sessionData?.results?.['build-image'] ||
      sessionData?.workflowState?.results?.['build-image']) as
      | { tags?: string[]; imageId?: string }
      | undefined;
    const imageId = params.imageId || buildResult?.tags?.[0] || `${appName}:latest`;

    // Progress: Executing generation
    if (progress) await progress('EXECUTING');

    // Prepare sampling options
    const samplingOptions: SamplingOptions = {};
    samplingOptions.enableSampling = !params.disableSampling;
    if (params.maxCandidates !== undefined) samplingOptions.maxCandidates = params.maxCandidates;
    if (params.earlyStopThreshold !== undefined)
      samplingOptions.earlyStopThreshold = params.earlyStopThreshold;
    if (params.includeScoreBreakdown !== undefined)
      samplingOptions.includeScoreBreakdown = params.includeScoreBreakdown;
    if (params.returnAllCandidates !== undefined)
      samplingOptions.returnAllCandidates = params.returnAllCandidates;
    if (params.useCache !== undefined) samplingOptions.useCache = params.useCache;

    // Generate ACA manifest with AI or fallback
    let manifest: AcaResource;
    let aiUsed = false;
    let samplingMetadata: GenerateAcaManifestsResult['samplingMetadata'];
    let winnerScore: number | undefined;
    let scoreBreakdown: Record<string, number> | undefined;
    let allCandidates: GenerateAcaManifestsResult['allCandidates'];

    try {
      if (!params.disableSampling) {
        // Enhance prompt with knowledge context
        let promptArgs = buildAcaManifestPromptArgs({ ...params, imageId });

        try {
          // Get analysis from session for language/framework context
          const analysisResult = (sessionData?.results?.['analyze_repo'] ||
            sessionData?.workflowState?.results?.['analyze_repo']) as
            | { language?: string; framework?: string }
            | undefined;

          const knowledgeResult = await enhancePromptWithKnowledge(promptArgs, {
            operation: 'generate_aca_manifests',
            ...(analysisResult?.language && { language: analysisResult.language }),
            ...(analysisResult?.framework && { framework: analysisResult.framework }),
            environment: params.environment ?? 'production',
            tags: [
              'azure-container-apps',
              'deployment',
              'manifests',
              analysisResult?.language,
            ].filter((x): x is string => typeof x === 'string'),
          });

          if (knowledgeResult.bestPractices && knowledgeResult.bestPractices.length > 0) {
            promptArgs = knowledgeResult;
            logger.info(
              {
                practicesCount: knowledgeResult.bestPractices.length,
              },
              'Enhanced ACA generation with knowledge',
            );
          }
        } catch (error) {
          logger.debug({ error }, 'Knowledge enhancement failed, using base prompt');
        }

        // Use sampling-aware generation
        const aiResult = await aiGenerateWithSampling(logger, context, {
          promptName: 'generate-aca-manifests',
          promptArgs,
          expectation: 'json' as const,
          maxRetries: 2,
          fallbackBehavior: 'default',
          ...samplingOptions,
        });

        if (aiResult.ok) {
          const cleaned = stripFencesAndNoise(aiResult.value.winner.content, 'json');
          const parsed = parseAcaManifestFromAI(cleaned);
          if (parsed) {
            manifest = parsed;
            aiUsed = true;
            // Capture sampling metadata
            samplingMetadata = aiResult.value.samplingMetadata;
            winnerScore = aiResult.value.winner.score;
            scoreBreakdown = aiResult.value.winner.scoreBreakdown;
            allCandidates = aiResult.value.allCandidates;
          } else {
            manifest = generateBasicAcaManifest({ ...params, imageId });
          }
        } else {
          manifest = generateBasicAcaManifest({ ...params, imageId });
        }
      } else {
        // Standard generation without sampling
        manifest = generateBasicAcaManifest({ ...params, imageId });
      }
    } catch {
      // Fallback to basic generation
      manifest = generateBasicAcaManifest({ ...params, imageId });
    }

    // Progress: Finalizing results
    if (progress) await progress('FINALIZING');

    // Convert manifest to JSON string
    const manifestContent = JSON.stringify(manifest, null, 2);

<<<<<<< HEAD
    // Write manifest to disk - use current directory as base
    const outputPath = path.join('.', 'aca');
=======
    // Write manifest to disk - use provided path as base
    const outputPath = joinPaths(params.path, 'aca');
>>>>>>> 045ba4fd
    await fs.mkdir(outputPath, { recursive: true });
    const manifestPath = path.join(outputPath, 'app.json');
    await fs.writeFile(manifestPath, manifestContent, 'utf-8');

    // Check for warnings
    const warnings: string[] = [];
    if (params.minReplicas > 0 && params.environment !== 'production') {
      warnings.push('Consider setting minReplicas to 0 for cost optimization in non-production');
    }
    if (!params.envVars || params.envVars.length === 0) {
      warnings.push('No environment variables configured - consider adding configuration');
    }
    if (params.cpu > 1 && params.environment === 'development') {
      warnings.push('High CPU allocation for development environment - consider reducing');
    }

    // Prepare result
    const result: GenerateAcaManifestsResult = {
      manifest: manifestContent,
      outputPath,
      appName,
      ...(warnings.length > 0 && { warnings }),
      sessionId,
    };

    // Add sampling metadata if sampling was used
    if (!params.disableSampling) {
      if (samplingMetadata) result.samplingMetadata = samplingMetadata;
      if (winnerScore !== undefined) result.winnerScore = winnerScore;
      if (scoreBreakdown && params.includeScoreBreakdown) result.scoreBreakdown = scoreBreakdown;
      if (allCandidates && params.returnAllCandidates) result.allCandidates = allCandidates;
    }

    // Update typed session slice with output and state
    await slice.patch(sessionId, {
      output: result,
      state: {
        lastGeneratedAt: new Date(),
        manifestCount: 1,
        lastAppName: appName,
        lastLocation: params.location ?? 'eastus',
        aiStrategy: aiUsed ? 'ai' : 'template',
      },
    });

    // Progress: Complete
    if (progress) await progress('COMPLETE');
    timer.end({ outputPath });

    // Return result with file indicator
    const enrichedResult = {
      ...result,
      _fileWritten: true,
      _fileWrittenPath: outputPath,
    };

    return Success(enrichedResult);
  } catch (error) {
    timer.error(error);
    logger.error({ error }, 'ACA manifest generation failed');
    return Failure(extractErrorMessage(error));
  }
}

/**
 * Generate Azure Container Apps manifests tool
 */
export const generateAcaManifests = generateAcaManifestsImpl;<|MERGE_RESOLUTION|>--- conflicted
+++ resolved
@@ -489,13 +489,9 @@
     // Convert manifest to JSON string
     const manifestContent = JSON.stringify(manifest, null, 2);
 
-<<<<<<< HEAD
     // Write manifest to disk - use current directory as base
-    const outputPath = path.join('.', 'aca');
-=======
-    // Write manifest to disk - use provided path as base
-    const outputPath = joinPaths(params.path, 'aca');
->>>>>>> 045ba4fd
+    const outputPath = path.join(params.path, 'aca');
+
     await fs.mkdir(outputPath, { recursive: true });
     const manifestPath = path.join(outputPath, 'app.json');
     await fs.writeFile(manifestPath, manifestContent, 'utf-8');
