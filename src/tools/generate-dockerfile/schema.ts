/**
 * Schema definition for generate-dockerfile tool
 */

import { z } from 'zod';

const sessionIdSchema = z
  .string()
  .describe(
    'Session identifier for sharing data between tools. Use the sessionId from analyze-repo to leverage detailed analysis results.',
  );

export const environmentSchema = z
  .enum(['development', 'staging', 'production', 'testing'])
  .optional()
  .describe('Target deployment environment');

export const optimizationSchema = z
  .enum(['size', 'security', 'performance', 'balanced'])
  .optional()
  .describe('Optimization strategy for containerization');

export const securityLevelSchema = z
  .enum(['basic', 'standard', 'strict'])
  .optional()
  .describe('Security level for container configuration');

export const generateDockerfileSchema = z.object({
  sessionId: sessionIdSchema.optional(),
  baseImage: z.string().optional().describe('Base Docker image to use'),
  runtimeImage: z.string().optional().describe('Runtime image for multi-stage builds'),
  environment: environmentSchema,
  optimization: z.union([optimizationSchema, z.boolean()]).optional(),
  preferAI: z
    .boolean()
    .optional()
    .describe('Force AI analysis even with high-confidence hardcoded detection'),
  multistage: z.boolean().optional().describe('Use multi-stage build pattern'),
  securityHardening: z.boolean().optional().describe('Apply security hardening practices'),
  includeHealthcheck: z.boolean().optional().describe('Include health check configuration'),
  customInstructions: z.string().optional().describe('Custom Dockerfile instructions to include'),
  optimizeSize: z.boolean().optional().describe('Optimize for smaller image size'),
  securityLevel: securityLevelSchema,
  customCommands: z.array(z.string()).optional().describe('Custom Dockerfile commands'),
<<<<<<< HEAD
  platform: z
    .string()
    .optional()
    .describe('Target platform (e.g., linux/amd64, linux/arm64, windows/amd64)'),
  path: z.string().optional().describe('Repository path (use forward slashes: /path/to/repo)'),
  moduleRoots: z
=======
  path: z.string().describe('Repository path (use forward slashes: /path/to/repo)'),
  dockerfileDirectoryPaths: z
>>>>>>> 167c4d66
    .array(z.string())
    .nonempty()
    .describe(
      'List of paths in the repository to generate separate Dockerfiles (use forward slashes: /path/to/directory/where/dockerfile/will/be/placed/)',
    ),

  // Sampling options
  maxCandidates: z
    .number()
    .min(1)
    .max(10)
    .optional()
    .describe('Maximum number of candidates to generate (1-10)'),
  earlyStopThreshold: z
    .number()
    .min(0)
    .max(100)
    .optional()
    .describe('Score threshold for early stopping (0-100)'),
  includeScoreBreakdown: z
    .boolean()
    .optional()
    .describe('Include detailed score breakdown in response'),
  returnAllCandidates: z
    .boolean()
    .optional()
    .describe('Return all candidates instead of just the winner'),
  useCache: z.boolean().optional().describe('Use caching for repeated requests'),
});

export type GenerateDockerfileParams = z.infer<typeof generateDockerfileSchema>;<|MERGE_RESOLUTION|>--- conflicted
+++ resolved
@@ -42,17 +42,14 @@
   optimizeSize: z.boolean().optional().describe('Optimize for smaller image size'),
   securityLevel: securityLevelSchema,
   customCommands: z.array(z.string()).optional().describe('Custom Dockerfile commands'),
-<<<<<<< HEAD
   platform: z
     .string()
     .optional()
     .describe('Target platform (e.g., linux/amd64, linux/arm64, windows/amd64)'),
   path: z.string().optional().describe('Repository path (use forward slashes: /path/to/repo)'),
   moduleRoots: z
-=======
   path: z.string().describe('Repository path (use forward slashes: /path/to/repo)'),
   dockerfileDirectoryPaths: z
->>>>>>> 167c4d66
     .array(z.string())
     .nonempty()
     .describe(
