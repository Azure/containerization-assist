/**
 * Generate optimized Dockerfiles based on repository analysis
 */

import path from 'node:path';
import { promises as fs } from 'node:fs';
import { getSession, updateSession } from '@mcp/tools/session-helpers';
import { createStandardProgress } from '@mcp/utils/progress-helper';
import { aiGenerate, aiGenerateWithSampling } from '@mcp/tools/ai-helpers';
import type { SamplingOptions } from '@lib/sampling';
import { createTimer, createLogger } from '@lib/logger';
import type { SessionAnalysisResult } from '../session-types';
import type { ToolContext } from '../../mcp/context/types';
import type { AnalyzeRepoResult } from '../types';
import { Success, Failure, type Result, type WorkflowState } from '../../types';
import { getDefaultPort } from '@config/defaults';
import { getRecommendedBaseImage } from '@lib/base-images';
import {
  stripFencesAndNoise,
  isValidDockerfileContent,
  extractBaseImage,
} from '@lib/text-processing';
import {
  getSuccessChainHint,
  getFailureHint,
  formatChainHint,
  type SessionContext,
} from '../../lib/chain-hints';
import { TOOL_NAMES } from '../../exports/tools.js';
import type { GenerateDockerfileParams } from './schema';

// Note: Tool now uses GenerateDockerfileParams from schema for type safety

/**
 * Result from Dockerfile generation for a single module
 */
interface SingleDockerfileResult {
  /** Generated Dockerfile content */
  content: string;
  /** Path where Dockerfile was written */
  path: string;
  /** Module root path this dockerfile corresponds to */
  moduleRoot: string;
  /** Base image used */
  baseImage: string;
  /** Whether optimization was applied */
  optimization: boolean;
  /** Whether multi-stage build was used */
  multistage: boolean;
  /** Warnings about potential issues */
  warnings?: string[];
  /** Sampling metadata if sampling was used */
  samplingMetadata?: {
    stoppedEarly?: boolean;
    candidatesGenerated: number;
    winnerScore: number;
    samplingDuration?: number;
  };
  /** Winner score if sampling was used */
  winnerScore?: number;
  /** Score breakdown if requested */
  scoreBreakdown?: Record<string, number>;
  /** All candidates if requested */
  allCandidates?: Array<{
    id: string;
    content: string;
    score: number;
    scoreBreakdown: Record<string, number>;
    rank?: number;
  }>;
}

/**
 * Result from Dockerfile generation - supports multiple modules
 */
export interface GenerateDockerfileResult {
  /** Generated Dockerfile content (for single module compatibility) */
  content?: string;
  /** Path where Dockerfile was written (for single module compatibility) */
  path?: string;
  /** Base image used (for single module compatibility) */
  baseImage?: string;
  /** Whether optimization was applied */
  optimization: boolean;
  /** Whether multi-stage build was used */
  multistage: boolean;
  /** Warnings about potential issues */
  warnings?: string[];
  /** Session ID for reference */
  sessionId?: string;
  /** Array of dockerfile results for each module root */
  dockerfiles: SingleDockerfileResult[];
  /** Total number of dockerfiles generated */
  count: number;
  /** Sampling metadata if sampling was used */
  samplingMetadata?: {
    stoppedEarly?: boolean;
    candidatesGenerated: number;
    winnerScore: number;
    samplingDuration?: number;
  };
  /** Winner score if sampling was used */
  winnerScore?: number;
  /** Score breakdown if requested */
  scoreBreakdown?: Record<string, number>;
  /** All candidates if requested */
  allCandidates?: Array<{
    id: string;
    content: string;
    score: number;
    scoreBreakdown: Record<string, number>;
    rank?: number;
  }>;
}

/**
 * Template-based Dockerfile generation (fallback when AI unavailable)
 */
function generateTemplateDockerfile(
  analysisResult: AnalyzeRepoResult,
  params: GenerateDockerfileParams,
  moduleRoot?: string,
): Result<Pick<SingleDockerfileResult, 'content' | 'baseImage'>> {
  const { language, framework, dependencies = [], ports = [], buildSystem } = analysisResult;
  const { baseImage, multistage = true, securityHardening = true } = params;

  const effectiveBase = baseImage || getRecommendedBaseImage(language || 'unknown');
  const mainPort = ports[0] || getDefaultPort(language || framework || 'generic');

  let dockerfile = `# Generated Dockerfile for ${language} ${framework ? `(${framework})` : ''}\n`;
  if (moduleRoot) {
    dockerfile += `# Module root: ${moduleRoot}\n`;
  }
  dockerfile += `FROM ${effectiveBase}\n\n`;

  // Add metadata labels
  dockerfile += `# Metadata\n`;
  dockerfile += `LABEL maintainer="generated"\n`;
  dockerfile += `LABEL language="${language || 'unknown'}"\n`;
  if (framework) dockerfile += `LABEL framework="${framework}"\n`;
  if (moduleRoot) dockerfile += `LABEL module.root="${moduleRoot}"\n`;
  dockerfile += '\n';

  // Set working directory
  dockerfile += `WORKDIR /app\n\n`;

  // Language-specific setup
  switch (language) {
    case 'javascript':
    case 'typescript': {
      // Handle Node.js projects - detect package manager
      const hasYarn = dependencies.some((d) => d.name === 'yarn');
      const hasPnpm = dependencies.some((d) => d.name === 'pnpm');
      const packageManager = hasPnpm ? 'pnpm' : hasYarn ? 'yarn' : 'npm';

      dockerfile += `# Copy package files\n`;
      if (packageManager === 'pnpm') {
        dockerfile += `COPY package.json pnpm-lock.yaml* ./\n`;
        dockerfile += `RUN corepack enable && pnpm install --frozen-lockfile\n\n`;
      } else if (packageManager === 'yarn') {
        dockerfile += `COPY package.json yarn.lock* ./\n`;
        dockerfile += `RUN yarn install --frozen-lockfile\n\n`;
      } else {
        dockerfile += `COPY package*.json ./\n`;
        dockerfile += `RUN npm ci --only=production\n\n`;
      }

      dockerfile += `# Copy application files\n`;
      dockerfile += `COPY . .\n\n`;
      if (language === 'typescript') {
        dockerfile += `# Build TypeScript\n`;
        dockerfile += `RUN ${packageManager} run build\n\n`;
      }
      break;
    }

    case 'python':
      // Handle Python projects
      dockerfile += `# Install dependencies\n`;
      dockerfile += `COPY requirements.txt ./\n`;
      dockerfile += `RUN pip install --no-cache-dir -r requirements.txt\n\n`;
      dockerfile += `# Copy application files\n`;
      dockerfile += `COPY . .\n\n`;
      break;

    case 'java': {
      // Handle Java projects - detect build system
      const javaBuildSystem =
        buildSystem?.type || (dependencies.some((d) => d.name === 'gradle') ? 'gradle' : 'maven');

      // Use system commands if no wrapper detected
      const mavenCmd = buildSystem?.buildCommand?.includes('mvnw') ? './mvnw' : 'mvn';
      const gradleCmd = buildSystem?.buildCommand?.includes('gradlew') ? './gradlew' : 'gradle';

      if (multistage) {
        dockerfile = `# Multi-stage build for Java\n`;

        if (javaBuildSystem === 'gradle') {
          dockerfile += `FROM gradle:8-jdk17 AS builder\n`;
          dockerfile += `WORKDIR /build\n`;
          dockerfile += `COPY build.gradle* settings.gradle* ./\n`;
          if (gradleCmd === './gradlew') {
            dockerfile += `COPY gradlew gradlew.bat ./\n`;
            dockerfile += `COPY gradle/ gradle/\n`;
          }
          dockerfile += `RUN ${gradleCmd} dependencies --no-daemon || true\n`;
          dockerfile += `COPY src ./src\n`;
          dockerfile += `RUN ${gradleCmd} build --no-daemon -x test\n\n`;
          dockerfile += `FROM ${effectiveBase}\n`;
          dockerfile += `WORKDIR /app\n`;
          dockerfile += `COPY --from=builder /build/build/libs/*.jar app.jar\n`;
        } else {
          // Default to Maven
          dockerfile += `FROM maven:3-amazoncorretto-17 AS builder\n`;
          dockerfile += `WORKDIR /build\n`;
          dockerfile += `COPY pom.xml .\n`;
          if (mavenCmd === './mvnw') {
            dockerfile += `COPY mvnw mvnw.cmd ./\n`;
            dockerfile += `COPY .mvn/ .mvn/\n`;
          }
          dockerfile += `RUN ${mavenCmd} dependency:go-offline\n`;
          dockerfile += `COPY src ./src\n`;
          dockerfile += `RUN ${mavenCmd} package -DskipTests\n\n`;
          dockerfile += `FROM ${effectiveBase}\n`;
          dockerfile += `WORKDIR /app\n`;
          dockerfile += `COPY --from=builder /build/target/*.jar app.jar\n`;
        }
      } else {
        dockerfile += `# Copy JAR file\n`;
        if (javaBuildSystem === 'gradle') {
          dockerfile += `COPY build/libs/*.jar app.jar\n\n`;
        } else {
          dockerfile += `COPY target/*.jar app.jar\n\n`;
        }
      }
      break;
    }

    case 'go':
      // Handle Go projects
      if (multistage) {
        dockerfile = `# Multi-stage build for Go\n`;
        dockerfile += `FROM golang:1.21-alpine AS builder\n`;
        dockerfile += `WORKDIR /build\n`;
        dockerfile += `COPY go.* ./\n`;
        dockerfile += `RUN go mod download\n`;
        dockerfile += `COPY . .\n`;
        dockerfile += `RUN CGO_ENABLED=0 go build -o app\n\n`;
        dockerfile += `FROM alpine:latest\n`;
        dockerfile += `RUN apk --no-cache add ca-certificates\n`;
        dockerfile += `WORKDIR /app\n`;
        dockerfile += `COPY --from=builder /build/app .\n`;
      } else {
        dockerfile += `# Copy binary\n`;
        dockerfile += `COPY app /app/\n\n`;
      }
      break;

    default:
      // Generic Dockerfile
      dockerfile += `# Copy application files\n`;
      dockerfile += `COPY . .\n\n`;
  }

  // Security hardening
  if (securityHardening) {
    dockerfile += `# Security hardening\n`;
    dockerfile += `RUN addgroup -g 1001 -S appgroup && adduser -u 1001 -S appuser -G appgroup\n`;
    dockerfile += `USER appuser\n\n`;
  }

  // Expose port
  if (mainPort) {
    dockerfile += `# Expose application port\n`;
    dockerfile += `EXPOSE ${mainPort}\n\n`;
  }

  // Set entrypoint based on language
  dockerfile += `# Start application\n`;
  switch (language) {
    case 'javascript':
    case 'typescript':
      dockerfile += `CMD ["node", "${language === 'typescript' ? 'dist/' : ''}index.js"]\n`;
      break;
    case 'python':
      dockerfile += `CMD ["python", "app.py"]\n`;
      break;
    case 'java':
      dockerfile += `CMD ["java", "-jar", "app.jar"]\n`;
      break;
    case 'go':
      dockerfile += `CMD ["./app"]\n`;
      break;
    default:
      dockerfile += `CMD ["sh", "-c", "echo 'Please configure your application startup command'"]\n`;
  }

  return Success({ content: dockerfile, baseImage: effectiveBase });
}

/**
 * Convert SessionAnalysisResult to AnalyzeRepoResult for compatibility
 */
function sessionToAnalyzeRepoResult(sessionResult: SessionAnalysisResult): AnalyzeRepoResult {
  return {
    ok: true,
    sessionId: 'session-converted', // This won't be used in template generation
    language: sessionResult.language || 'unknown',
    ...(sessionResult.framework && { framework: sessionResult.framework }),
    dependencies:
      sessionResult.dependencies?.map((d) => {
        const dep: { name: string; version?: string; type: string } = {
          name: d.name,
          type: 'dependency',
        };
        if (d.version) {
          dep.version = d.version;
        }
        return dep;
      }) || [],
    ports: sessionResult.ports || [],
    ...(sessionResult.build_system && {
      buildSystem: {
        type: sessionResult.build_system.type || 'unknown',
        buildFile: sessionResult.build_system.build_file || '',
        buildCommand: sessionResult.build_system.build_command || '',
      },
    }),
    hasDockerfile: false, // These won't be used in template generation
    hasDockerCompose: false,
    hasKubernetes: false,
  };
}

/**
 * Build arguments for AI prompt from analysis result
 */
function buildArgsFromAnalysis(
  analysisResult: SessionAnalysisResult,
  optimization?: boolean | string,
): Record<string, unknown> {
  const {
    language = 'unknown',
    framework = '',
    dependencies = [],
    ports = [],
    build_system,
    summary = '',
  } = analysisResult;

  // Infer package manager from build system
  const packageManager =
    build_system?.type === 'maven' || build_system?.type === 'gradle'
      ? build_system.type
      : language === 'javascript' || language === 'typescript'
        ? 'npm'
        : 'unknown';

  // Get build file information
  const buildFile = build_system?.build_file || '';
  const hasWrapper =
    buildFile.includes('mvnw') || build_system?.build_command?.includes('mvnw') || false;

  // Determine appropriate build command
  let recommendedBuildCommand = '';
  if (build_system?.type === 'maven') {
    recommendedBuildCommand = hasWrapper ? './mvnw' : 'mvn';
  } else if (build_system?.type === 'gradle') {
    recommendedBuildCommand = hasWrapper ? './gradlew' : 'gradle';
  } else if (build_system?.build_command) {
    recommendedBuildCommand = build_system.build_command;
  }

  const args: Record<string, unknown> = {
    language,
    framework,
    dependencies: dependencies?.map((d) => d.name || d).join(', ') || '',
    ports: ports?.join(', ') || '',
    summary: summary || `${language} ${framework ? `${framework} ` : ''}application`,
    packageManager,
    buildSystem: build_system?.type || 'none',
    buildCommand: recommendedBuildCommand,
    buildFile,
    hasWrapper,
    ...(optimization && {
      optimization: typeof optimization === 'string' ? optimization : 'performance',
    }),
  };

  return args;
}

// computeHash function removed - was unused after tool wrapper elimination

/**
 * Generate Dockerfile for a single module root
 */
async function generateSingleDockerfile(
  analysisResult: SessionAnalysisResult,
  params: GenerateDockerfileParams,
  moduleRoot: string,
  context: ToolContext,
  logger: ReturnType<typeof createLogger>,
): Promise<Result<SingleDockerfileResult>> {
  const { multistage = true, securityHardening = true } = params;
  // Normalize optimization to boolean - any string value means optimization is enabled
  const optimization = params.optimization === false ? false : true;

  // Prepare sampling options (filter out undefined values)
  const samplingOptions: SamplingOptions = {};
  // Sampling is enabled by default unless explicitly disabled
  samplingOptions.enableSampling = !params.disableSampling;
  if (params.maxCandidates !== undefined) samplingOptions.maxCandidates = params.maxCandidates;
  if (params.earlyStopThreshold !== undefined)
    samplingOptions.earlyStopThreshold = params.earlyStopThreshold;
  if (params.includeScoreBreakdown !== undefined)
    samplingOptions.includeScoreBreakdown = params.includeScoreBreakdown;
  if (params.returnAllCandidates !== undefined)
    samplingOptions.returnAllCandidates = params.returnAllCandidates;
  if (params.useCache !== undefined) samplingOptions.useCache = params.useCache;

  let dockerfileContent: string;
  let baseImageUsed: string;
  let samplingMetadata: SingleDockerfileResult['samplingMetadata'];
  let winnerScore: number | undefined;
  let scoreBreakdown: Record<string, number> | undefined;
  let allCandidates: SingleDockerfileResult['allCandidates'];

  // Build AI prompt args with module-specific context
  const promptArgs = buildArgsFromAnalysis(analysisResult, optimization);
  promptArgs.moduleRoot = moduleRoot;
  promptArgs.moduleContext = `Generating Dockerfile for module at path: ${moduleRoot}`;

  // Use sampling-aware generation (default) unless explicitly disabled
  if (!params.disableSampling) {
    const aiResult = await aiGenerateWithSampling(logger, context, {
      promptName: 'dockerfile-generation',
      promptArgs,
      expectation: 'dockerfile',
      maxRetries: 3,
      fallbackBehavior: 'default',
      ...samplingOptions,
    });

    if (aiResult.ok) {
      const cleaned = stripFencesAndNoise(aiResult.value.winner.content, 'dockerfile');
      if (!isValidDockerfileContent(cleaned)) {
        // Fall back to template if AI output is invalid
        const fallbackResult = generateTemplateDockerfile(
          sessionToAnalyzeRepoResult(analysisResult),
          params,
          moduleRoot,
        );
        if (!fallbackResult.ok) {
          return Failure(fallbackResult.error);
        }
        dockerfileContent = fallbackResult.value.content;
        baseImageUsed = fallbackResult.value.baseImage;
      } else {
        dockerfileContent = cleaned;
        baseImageUsed =
          extractBaseImage(cleaned) ||
          params.baseImage ||
          getRecommendedBaseImage(analysisResult.language ?? 'unknown');

        // Capture sampling metadata
        samplingMetadata = aiResult.value.samplingMetadata;
        winnerScore = aiResult.value.winner.score;
        scoreBreakdown = aiResult.value.winner.scoreBreakdown;
        allCandidates = aiResult.value.allCandidates;
      }
    } else {
      // Use template fallback
      const fallbackResult = generateTemplateDockerfile(
        sessionToAnalyzeRepoResult(analysisResult),
        params,
        moduleRoot,
      );
      if (!fallbackResult.ok) {
        return Failure(fallbackResult.error);
      }
      dockerfileContent = fallbackResult.value.content;
      baseImageUsed = fallbackResult.value.baseImage;
    }
  } else {
    // Standard generation without sampling
    const aiResult = await aiGenerate(logger, context, {
      promptName: 'dockerfile-generation',
      promptArgs,
      expectation: 'dockerfile',
      maxRetries: 3,
      fallbackBehavior: 'default',
    });

    if (aiResult.ok) {
      // Use AI-generated content
      const cleaned = stripFencesAndNoise(aiResult.value.content, 'dockerfile');
      if (!isValidDockerfileContent(cleaned)) {
        // Fall back to template if AI output is invalid
        const fallbackResult = generateTemplateDockerfile(
          sessionToAnalyzeRepoResult(analysisResult),
          params,
          moduleRoot,
        );
        if (!fallbackResult.ok) {
          return Failure(fallbackResult.error);
        }
        dockerfileContent = fallbackResult.value.content;
        baseImageUsed = fallbackResult.value.baseImage;
      } else {
        dockerfileContent = cleaned;
        baseImageUsed =
          extractBaseImage(cleaned) ||
          params.baseImage ||
          getRecommendedBaseImage(analysisResult.language ?? 'unknown');
      }
    } else {
      // Use template fallback
      const fallbackResult = generateTemplateDockerfile(
        sessionToAnalyzeRepoResult(analysisResult),
        params,
        moduleRoot,
      );
      if (!fallbackResult.ok) {
        return Failure(fallbackResult.error);
      }
      dockerfileContent = fallbackResult.value.content;
      baseImageUsed = fallbackResult.value.baseImage;
    }
  }

  // Determine output path - write to each module root directory
  const repoPath = params.repoPath || '.';
  const dockerfilePath = path.resolve(path.join(repoPath, moduleRoot, 'Dockerfile'));

  // Write Dockerfile to disk
  await fs.writeFile(dockerfilePath, dockerfileContent, 'utf-8');

  // Check for warnings
  const warnings: string[] = [];
  if (!securityHardening) {
    warnings.push('Security hardening is disabled - consider enabling for production');
  }
  if (dockerfileContent.includes('root')) {
    warnings.push('Container may run as root user');
  }
  if (dockerfileContent.includes(':latest')) {
    warnings.push('Using :latest tags - consider pinning versions');
  }

  const result: SingleDockerfileResult = {
    content: dockerfileContent,
    path: dockerfilePath,
    moduleRoot,
    baseImage: baseImageUsed,
    optimization,
    multistage,
    ...(warnings.length > 0 && { warnings }),
  };

  // Add sampling metadata if sampling was used
  if (!params.disableSampling) {
    if (samplingMetadata) {
      result.samplingMetadata = samplingMetadata;
    }
    if (winnerScore !== undefined) {
      result.winnerScore = winnerScore;
    }
    if (scoreBreakdown && params.includeScoreBreakdown) {
      result.scoreBreakdown = scoreBreakdown;
    }
    if (allCandidates && params.returnAllCandidates) {
      result.allCandidates = allCandidates;
    }
  }

  return Success(result);
}

/**
 * Generate Dockerfile implementation - direct execution with selective progress
 */
async function generateDockerfileImpl(
  params: GenerateDockerfileParams,
  context: ToolContext,
): Promise<Result<GenerateDockerfileResult>> {
  // Basic parameter validation (essential validation only)
  if (!params || typeof params !== 'object') {
    return Failure('Invalid parameters provided');
  }

  // Validate moduleRoots parameter - use default if not provided
  const moduleRoots =
    params.moduleRoots && params.moduleRoots.length > 0 ? params.moduleRoots : ['.'];

  // Optional progress reporting for complex operations (AI generation)
  const progress = context.progress ? createStandardProgress(context.progress) : undefined;
  const logger = context.logger || createLogger({ name: 'generate-dockerfile' });
  const timer = createTimer(logger, 'generate-dockerfile');

  try {
    const { multistage = true } = params;
    // Normalize optimization to boolean - any string value means optimization is enabled
    const optimization = params.optimization === false ? false : true;

    // Progress: Starting validation and analysis
    if (progress) await progress('VALIDATING');

    // Get or create session
    const sessionResult = await getSession(params.sessionId, context);
    if (!sessionResult.ok) {
      return Failure(sessionResult.error);
    }

    const { id: sessionId, state: session } = sessionResult.value;

    // Type the session properly with our extended properties
    interface ExtendedWorkflowState extends WorkflowState {
      repo_path?: string;
      analysis_result?: SessionAnalysisResult;
      dockerfile_result?: { content?: string };
    }

    const typedSession = session as ExtendedWorkflowState;

    // Get analysis result from session - it should be directly on the session
    const analysisResult = typedSession.analysis_result;

    if (!analysisResult) {
      return Failure(
        `Repository must be analyzed first. Please run 'analyze-repo' before 'generate-dockerfile'.`,
      );
    }

    // Progress: Main generation phase (AI or template)
    if (progress) await progress('EXECUTING');

    // Generate dockerfile for each module root
    const dockerfileResults: SingleDockerfileResult[] = [];
    const errors: string[] = [];

    for (const moduleRoot of moduleRoots) {
      try {
        logger.info({ moduleRoot }, 'Generating Dockerfile for module');
        const moduleResult = await generateSingleDockerfile(
          analysisResult,
          params,
          moduleRoot,
          context,
          logger,
        );

        if (moduleResult.ok) {
          dockerfileResults.push(moduleResult.value);
        } else {
          errors.push(
            `Failed to generate Dockerfile for module '${moduleRoot}': ${moduleResult.error}`,
          );
        }
      } catch (error) {
        errors.push(
          `Error generating Dockerfile for module '${moduleRoot}': ${error instanceof Error ? error.message : String(error)}`,
        );
      }
    }

    // Check if any dockerfiles were generated successfully
    if (dockerfileResults.length === 0) {
      return Failure(`Failed to generate any Dockerfiles. Errors: ${errors.join('; ')}`);
    }

    // Progress: Finalizing
    if (progress) await progress('FINALIZING');

    // Prepare result for multiple dockerfiles
    const dockerfileResult = {
      dockerfiles: dockerfileResults,
      multistage,
      fixed: false,
      fixes: [],
    };

    // Update session with Dockerfile result using simplified helper
    const updateResult = await updateSession(
      sessionId,
      {
        dockerfile_result: dockerfileResult,
        completed_steps: [...(typedSession.completed_steps || []), 'dockerfile'],
        metadata: {
          ...(typedSession.metadata || {}),
          dockerfile_count: dockerfileResults.length,
          dockerfile_moduleRoots: moduleRoots,
          dockerfile_optimization: optimization,
          ai_enhancement_used: dockerfileResults.some((d) => d.samplingMetadata || d.winnerScore),
        },
      },
      context,
    );

    if (!updateResult.ok) {
      logger.warn(
        { error: updateResult.error },
        'Failed to update session, but Dockerfile generation succeeded',
      );
    }

    // Progress: Complete
    if (progress) await progress('COMPLETE');

    timer.end({ count: dockerfileResults.length });

    // Aggregate warnings from all dockerfiles
    const allWarnings: string[] = [];
    dockerfileResults.forEach((result) => {
      if (result.warnings) {
        allWarnings.push(...result.warnings);
      }
    });

    // Add errors as warnings if some dockerfiles failed but others succeeded
    if (errors.length > 0) {
      allWarnings.push(...errors);
    }

    // Return result with file write indicator and chain hint
    // Prepare session context for dynamic chain hints
    const sessionContext: SessionContext = {
      completed_steps: session.completed_steps || [],
      dockerfile_result: { content: dockerfileContent },
      ...((session as SessionContext).analysis_result && {
        analysis_result: (session as SessionContext).analysis_result,
      }),
    };

    const result: GenerateDockerfileResult & {
      _fileWritten?: boolean;
      _fileWrittenPath?: string;
      NextStep?: string;
    } = {
      dockerfiles: dockerfileResults,
      count: dockerfileResults.length,
      optimization,
      multistage,
      ...(allWarnings.length > 0 && { warnings: allWarnings }),
      sessionId,
      _fileWritten: true,
<<<<<<< HEAD
      _fileWrittenPath: dockerfilePath,
      NextStep: getSuccessChainHint(TOOL_NAMES.GENERATE_DOCKERFILE, sessionContext),
=======
      _fileWrittenPath: dockerfileResults.map((d) => d.path).join(', '),
      _chainHint: `Next: build_image with the generated Dockerfiles (${dockerfileResults.length} files)`,
>>>>>>> 2f20e22a
    };

    // Set compatibility fields for single module (backwards compatibility)
    if (dockerfileResults.length === 1) {
      const firstResult = dockerfileResults[0];
      if (firstResult) {
        result.content = firstResult.content;
        result.path = firstResult.path;
        result.baseImage = firstResult.baseImage;

        // Add sampling metadata from first result
        if (firstResult.samplingMetadata) {
          result.samplingMetadata = firstResult.samplingMetadata;
        }
        if (firstResult.winnerScore !== undefined) {
          result.winnerScore = firstResult.winnerScore;
        }
        if (firstResult.scoreBreakdown) {
          result.scoreBreakdown = firstResult.scoreBreakdown;
        }
        if (firstResult.allCandidates) {
          result.allCandidates = firstResult.allCandidates;
        }
      }
    }

    return Success(result);
  } catch (error) {
    timer.error(error);
    logger.error({ error }, 'Dockerfile generation failed');

    // Add failure chain hint
    const sessionContext = {
      completed_steps: [],
    };
    const errorMessage = error instanceof Error ? error.message : String(error);
    const hint = getFailureHint(TOOL_NAMES.GENERATE_DOCKERFILE, errorMessage, sessionContext);
    const chainHint = formatChainHint(hint);

    return Failure(`${errorMessage}\n${chainHint}`);
  }
}

/**
 * Generate Dockerfile tool with selective progress reporting
 */
export const generateDockerfile = generateDockerfileImpl;<|MERGE_RESOLUTION|>--- conflicted
+++ resolved
@@ -724,11 +724,13 @@
 
     // Return result with file write indicator and chain hint
     // Prepare session context for dynamic chain hints
+    const dockerfileContent =
+      dockerfileResults.length === 1 ? dockerfileResults[0]?.content : undefined;
     const sessionContext: SessionContext = {
-      completed_steps: session.completed_steps || [],
-      dockerfile_result: { content: dockerfileContent },
-      ...((session as SessionContext).analysis_result && {
-        analysis_result: (session as SessionContext).analysis_result,
+      completed_steps: typedSession.completed_steps || [],
+      dockerfile_result: dockerfileContent ? { content: dockerfileContent } : {},
+      ...(typedSession.analysis_result && {
+        analysis_result: typedSession.analysis_result,
       }),
     };
 
@@ -744,13 +746,8 @@
       ...(allWarnings.length > 0 && { warnings: allWarnings }),
       sessionId,
       _fileWritten: true,
-<<<<<<< HEAD
-      _fileWrittenPath: dockerfilePath,
+      _fileWrittenPath: dockerfileResults.map((d) => d.path).join(', '),
       NextStep: getSuccessChainHint(TOOL_NAMES.GENERATE_DOCKERFILE, sessionContext),
-=======
-      _fileWrittenPath: dockerfileResults.map((d) => d.path).join(', '),
-      _chainHint: `Next: build_image with the generated Dockerfiles (${dockerfileResults.length} files)`,
->>>>>>> 2f20e22a
     };
 
     // Set compatibility fields for single module (backwards compatibility)
