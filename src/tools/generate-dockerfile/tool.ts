/**
 * Generates AI-powered or template-based Dockerfiles from repository analysis.
 * Trade-off: AI quality over speed; fallback templates ensure availability.
 */

// import { extractErrorMessage } from '@/lib/error-utils'; // Not currently used
import { promises as fs } from 'node:fs';
<<<<<<< HEAD
import { getToolLogger, createToolTimer } from '@lib/tool-helpers';
import type { Logger } from '@lib/logger';
import path from 'path';
import { normalizePath } from '@lib/path-utils';
=======
import { getToolLogger, createToolTimer } from '@/lib/tool-helpers';
import type { Logger } from '@/lib/logger';
import path from 'node:path';
import { safeNormalizePath } from '@/lib/path-utils';
>>>>>>> 134dc936
import {
  ensureSession,
  defineToolIO,
  useSessionSlice,
  getSessionSlice,
} from '@/mcp/tool-session-helpers';
import { createStandardProgress } from '@/mcp/progress-helper';
import { aiGenerateWithSampling } from '@/mcp/tool-ai-helpers';
import { enhancePromptWithKnowledge } from '@/lib/ai-knowledge-enhancer';
import type { SamplingOptions } from '@/lib/sampling';
import { analyzeRepoSchema } from '@/tools/analyze-repo/schema';

import type { SessionAnalysisResult } from '@/tools/session-types';
import type { ToolContext } from '@/mcp/context';
import { Success, Failure, type Result } from '@/types';
import { getDefaultPort, ANALYSIS_CONFIG } from '@/config/defaults';
import { getRecommendedBaseImage } from '@/lib/base-images';
import {
  stripFencesAndNoise,
  isValidDockerfileContent,
  extractBaseImage,
} from '@/lib/text-processing';
import { generateDockerfileSchema, type GenerateDockerfileParams } from './schema';
import { z } from 'zod';
import { AnalyzeRepoResult } from '@/tools/analyze-repo/tool';

// Define the result schema for type safety - complex nested structure
const SingleDockerfileResultSchema = z.object({
  content: z.string(),
  path: z.string(),
  moduleRoot: z.string(),
  baseImage: z.string(),
  optimization: z.boolean(),
  multistage: z.boolean(),
  warnings: z.array(z.string()).optional(),
  samplingMetadata: z
    .object({
      stoppedEarly: z.boolean().optional(),
      candidatesGenerated: z.number(),
      winnerScore: z.number(),
      samplingDuration: z.number().optional(),
    })
    .optional(),
  winnerScore: z.number().optional(),
  scoreBreakdown: z.record(z.number()).optional(),
  allCandidates: z
    .array(
      z.object({
        id: z.string(),
        content: z.string(),
        score: z.number(),
        scoreBreakdown: z.record(z.number()),
        rank: z.number().optional(),
      }),
    )
    .optional(),
  validationScore: z.number().optional(),
  validationGrade: z.string().optional(),
  validationReport: z.string().optional(),
});

const GenerateDockerfileResultSchema = z.object({
  content: z.string().optional(),
  path: z.string().optional(),
  baseImage: z.string().optional(),
  optimization: z.boolean(),
  multistage: z.boolean(),
  warnings: z.array(z.string()).optional(),
  sessionId: z.string().optional(),
  dockerfiles: z.array(SingleDockerfileResultSchema),
  count: z.number(),
  samplingMetadata: z
    .object({
      stoppedEarly: z.boolean().optional(),
      candidatesGenerated: z.number(),
      winnerScore: z.number(),
      samplingDuration: z.number().optional(),
    })
    .optional(),
  winnerScore: z.number().optional(),
  scoreBreakdown: z.record(z.number()).optional(),
  allCandidates: z
    .array(
      z.object({
        id: z.string(),
        content: z.string(),
        score: z.number(),
        scoreBreakdown: z.record(z.number()),
        rank: z.number().optional(),
      }),
    )
    .optional(),
  scoringDetails: z
    .object({
      candidates: z
        .array(
          z
            .object({
              score: z.number(),
            })
            .catchall(z.any()),
        )
        .optional(),
    })
    .optional(),
});

// Define tool IO for type-safe session operations
const io = defineToolIO(generateDockerfileSchema, GenerateDockerfileResultSchema);

// Define analyze-repo tool IO for accessing its session slice data
// Note: We need to import the result schema from analyze-repo
const AnalyzeRepoResultSchema = z.object({
  ok: z.boolean(),
  sessionId: z.string(),
  language: z.string(),
  languageVersion: z.string().optional(),
  framework: z.string().optional(),
  frameworkVersion: z.string().optional(),
  buildSystem: z
    .object({
      type: z.string(),
      file: z.string(),
      buildCommand: z.string(),
      testCommand: z.string().optional(),
    })
    .optional(),
  dependencies: z.array(
    z.object({
      name: z.string(),
      version: z.string().optional(),
      type: z.string(),
    }),
  ),
  ports: z.array(z.number()),
  hasDockerfile: z.boolean(),
  hasDockerCompose: z.boolean(),
  hasKubernetes: z.boolean(),
  recommendations: z.object({
    baseImage: z.string(),
    buildStrategy: z.enum(['multi-stage', 'single-stage']),
    securityNotes: z.array(z.string()),
  }),
  confidence: z.number(),
  detectionMethod: z.enum(['signature', 'extension', 'fallback', 'ai-enhanced']),
  detectionDetails: z.object({
    signatureMatches: z.number(),
    extensionMatches: z.number(),
    frameworkSignals: z.number(),
    buildSystemSignals: z.number(),
  }),
  metadata: z.object({
    path: z.string(),
    depth: z.number(),
    timestamp: z.number(),
    includeTests: z.boolean().optional(),
    aiInsights: z.unknown().optional(),
  }),
  modules: z.array(z.string()).optional(),
});

const analyzeRepoIO = defineToolIO(analyzeRepoSchema, AnalyzeRepoResultSchema);

// Tool-specific state schema
const StateSchema = z.object({
  lastGeneratedAt: z.date().optional(),
  dockerfileCount: z.number().optional(),
  primaryModule: z.string().optional(),
  generationStrategy: z.enum(['ai', 'template', 'hybrid']).optional(),
  lastOptimization: z.string().optional(),
});

/**
 * Single module Dockerfile generation result with optional sampling metadata
 */
interface SingleDockerfileResult {
  /** Generated Dockerfile content */
  content: string;
  /** Repository path (build context) */
  path: string;
  /** Module root path this dockerfile corresponds to */
  moduleRoot: string;
  /** Base image used */
  baseImage: string;
  /** Whether optimization was applied */
  optimization: boolean;
  /** Whether multi-stage build was used */
  multistage: boolean;
  /** Warnings about potential issues */
  warnings?: string[];
  /** Sampling metadata if sampling was used */
  samplingMetadata?: {
    stoppedEarly?: boolean;
    candidatesGenerated: number;
    winnerScore: number;
    samplingDuration?: number;
  };
  /** Winner score if sampling was used */
  winnerScore?: number;
  /** Score breakdown if requested */
  scoreBreakdown?: Record<string, number>;
  /** All candidates if requested */
  allCandidates?: Array<{
    id: string;
    content: string;
    score: number;
    scoreBreakdown: Record<string, number>;
    rank?: number;
  }>;
  /** Validation score and report */
  validationScore?: number;
  validationGrade?: string;
  validationReport?: string;
}

/**
 * Multi-module Dockerfile generation result maintaining backwards compatibility
 */
export interface GenerateDockerfileResult {
  /** Generated Dockerfile content (for single module compatibility) */
  content?: string;
  /** Repository path (build context) (for single module compatibility) */
  path?: string;
  /** Base image used (for single module compatibility) */
  baseImage?: string;
  /** Whether optimization was applied */
  optimization: boolean;
  /** Whether multi-stage build was used */
  multistage: boolean;
  /** Warnings about potential issues */
  warnings?: string[];
  /** Session ID for reference */
  sessionId?: string;
  /** Array of dockerfile results for each module root */
  dockerfiles: SingleDockerfileResult[];
  /** Total number of dockerfiles generated */
  count: number;
  /** Sampling metadata if sampling was used */
  samplingMetadata?: {
    stoppedEarly?: boolean;
    candidatesGenerated: number;
    winnerScore: number;
    samplingDuration?: number;
  };
  /** Winner score if sampling was used */
  winnerScore?: number;
  /** Score breakdown if requested */
  scoreBreakdown?: Record<string, number>;
  /** All candidates if requested */
  allCandidates?: Array<{
    id: string;
    content: string;
    score: number;
    scoreBreakdown: Record<string, number>;
    rank?: number;
  }>;
  /** Scoring details for test compatibility */
  scoringDetails?: {
    candidates?: Array<{
      score: number;
      [key: string]: any;
    }>;
  };
}

/**
 * Generates Dockerfile using templates when AI generation fails.
 *
 * Invariant: Always produces valid Dockerfile syntax for reliability
 * Trade-off: Template consistency over AI creativity for fallback scenarios
 */
function generateTemplateDockerfile(
  analysisResult: AnalyzeRepoResult,
  params: GenerateDockerfileParams,
  moduleRoot?: string,
): Result<Pick<SingleDockerfileResult, 'content' | 'baseImage'>> {
  const { language, framework, dependencies = [], ports = [], buildSystem } = analysisResult;
  const { baseImage, multistage = true, securityHardening = true } = params;
  const effectiveBase = baseImage || getRecommendedBaseImage(language || 'unknown');
  const mainPort = ports[0] || getDefaultPort(language || framework || 'generic');
  let dockerfile = `# Generated Dockerfile for ${language} ${framework ? `(${framework})` : ''}\n`;
  if (moduleRoot) {
    dockerfile += `# Module root: ${moduleRoot}\n`;
  }
  dockerfile += `FROM ${effectiveBase}\n\n`;
  dockerfile += `# Metadata\n`;
  dockerfile += `LABEL maintainer="generated"\n`;
  dockerfile += `LABEL language="${language || 'unknown'}"\n`;
  if (framework) dockerfile += `LABEL framework="${framework}"\n`;
  if (moduleRoot) dockerfile += `LABEL module.root="${moduleRoot}"\n`;
  dockerfile += '\n';
  dockerfile += `WORKDIR /app\n\n`;
  // Language-specific setup
  switch (language) {
    case 'javascript':
    case 'typescript': {
      // Handle Node.js projects - detect package manager
      const hasYarn = dependencies.some((d) => d.name === 'yarn');
      const hasPnpm = dependencies.some((d) => d.name === 'pnpm');
      const packageManager = hasPnpm ? 'pnpm' : hasYarn ? 'yarn' : 'npm';
      dockerfile += `# Copy package files\n`;
      if (packageManager === 'pnpm') {
        dockerfile += `COPY package.json pnpm-lock.yaml* ./\n`;
        dockerfile += `RUN corepack enable && pnpm install --frozen-lockfile\n\n`;
      } else if (packageManager === 'yarn') {
        dockerfile += `COPY package.json yarn.lock* ./\n`;
        dockerfile += `RUN yarn install --frozen-lockfile\n\n`;
      } else {
        dockerfile += `COPY package*.json ./\n`;
        dockerfile += `RUN npm ci --only=production\n\n`;
      }
      dockerfile += `# Copy application files\n`;
      dockerfile += `COPY . .\n\n`;
      if (language === 'typescript') {
        dockerfile += `# Build TypeScript\n`;
        dockerfile += `RUN ${packageManager} run build\n\n`;
      }
      break;
    }
    case 'python':
      // Handle Python projects
      dockerfile += `# Install dependencies\n`;
      dockerfile += `COPY requirements.txt ./\n`;
      dockerfile += `RUN pip install --no-cache-dir -r requirements.txt\n\n`;
      break;
    case 'java': {
      // Handle Java projects - detect build system
      const javaBuildSystem =
        buildSystem?.type || (dependencies.some((d) => d.name === 'gradle') ? 'gradle' : 'maven');
      // Use system commands if no wrapper detected
      const mavenCmd = buildSystem?.buildCommand?.includes('mvnw') ? './mvnw' : 'mvn';
      const gradleCmd = buildSystem?.buildCommand?.includes('gradlew') ? './gradlew' : 'gradle';
      if (multistage) {
        dockerfile = `# Multi-stage build for Java\n`;
        if (javaBuildSystem === 'gradle') {
          dockerfile += `FROM gradle:8-jdk17 AS builder\n`;
          dockerfile += `WORKDIR /build\n`;
          dockerfile += `COPY build.gradle* settings.gradle* ./\n`;
          if (gradleCmd === './gradlew') {
            dockerfile += `COPY gradlew gradlew.bat ./\n`;
            dockerfile += `COPY gradle/ gradle/\n`;
          }
          dockerfile += `RUN ${gradleCmd} dependencies --no-daemon || true\n`;
          dockerfile += `COPY src ./src\n`;
          dockerfile += `RUN ${gradleCmd} build --no-daemon -x test\n\n`;
          dockerfile += `FROM ${effectiveBase}\n`;
          dockerfile += `WORKDIR /app\n`;
          dockerfile += `COPY --from=builder /build/build/libs/*.jar app.jar\n`;
        } else {
          // Default to Maven
          dockerfile += `FROM maven:3-amazoncorretto-17 AS builder\n`;
          dockerfile += `COPY pom.xml .\n`;
          if (mavenCmd === './mvnw') {
            dockerfile += `COPY mvnw mvnw.cmd ./\n`;
            dockerfile += `COPY .mvn/ .mvn/\n`;
          }
          dockerfile += `RUN ${mavenCmd} dependency:go-offline\n`;
          dockerfile += `RUN ${mavenCmd} package -DskipTests\n\n`;
          dockerfile += `COPY --from=builder /build/target/*.jar app.jar\n`;
        }
        dockerfile += `# Copy JAR file\n`;
        if (javaBuildSystem === 'gradle') {
          dockerfile += `COPY build/libs/*.jar app.jar\n\n`;
        } else {
          dockerfile += `COPY target/*.jar app.jar\n\n`;
        }
      }
      break;
    }
    case 'go':
      // Handle Go projects
      dockerfile = `# Multi-stage build for Go\n`;
      dockerfile += `FROM golang:1.21-alpine AS builder\n`;
      dockerfile += `WORKDIR /build\n`;
      dockerfile += `COPY go.* ./\n`;
      dockerfile += `RUN go mod download\n`;
      dockerfile += `COPY . .\n`;
      dockerfile += `RUN CGO_ENABLED=0 go build -o app\n\n`;
      dockerfile += `FROM alpine:latest\n`;
      dockerfile += `RUN apk --no-cache add ca-certificates\n`;
      dockerfile += `WORKDIR /app\n`;
      dockerfile += `COPY --from=builder /build/app .\n`;
      dockerfile += `# Copy binary\n`;
      dockerfile += `COPY app /app/\n\n`;
      break;
    case 'dotnet': {
      // Handle .NET projects - check framework type
      const isFramework =
        framework?.includes('framework') ||
        framework?.includes('aspnet-webapi') ||
        framework?.includes('aspnet-mvc');

      if (isFramework) {
        // .NET Framework - Windows containers only
        dockerfile = `# .NET Framework application - requires Windows containers\n`;
        dockerfile += `FROM mcr.microsoft.com/dotnet/framework/sdk:4.8-windowsservercore-ltsc2022 AS builder\n`;
        dockerfile += `WORKDIR /app\n\n`;
        dockerfile += `# Copy project files\n`;
        dockerfile += `COPY *.sln .\n`;
        dockerfile += `COPY **/*.csproj ./\n`;
        dockerfile += `RUN for /f %i in ('dir /b /s *.csproj') do mkdir %~dpi && move %i %~dpi\n\n`;

        dockerfile += `# Restore packages\n`;
        dockerfile += `RUN nuget restore\n\n`;

        dockerfile += `# Copy source code\n`;
        dockerfile += `COPY . .\n\n`;

        dockerfile += `# Build application\n`;
        dockerfile += `RUN msbuild /p:Configuration=Release\n\n`;

        dockerfile += `# Runtime stage\n`;
        dockerfile += `FROM mcr.microsoft.com/dotnet/framework/aspnet:4.8-windowsservercore-ltsc2022\n`;
        dockerfile += `WORKDIR /inetpub/wwwroot\n`;
        dockerfile += `COPY --from=builder /app/bin/Release/net48/publish .\n`;
      } else {
        // .NET Core/5+ - Linux containers
        dockerfile = `# Multi-stage build for .NET\n`;
        dockerfile += `FROM mcr.microsoft.com/dotnet/sdk:8.0 AS build\n`;
        dockerfile += `WORKDIR /src\n\n`;

        dockerfile += `# Copy project files\n`;
        dockerfile += `COPY *.csproj ./\n`;
        dockerfile += `COPY *.sln ./\n`;
        dockerfile += `COPY Directory.Build.props* ./\n`;
        dockerfile += `COPY Directory.Packages.props* ./\n`;
        dockerfile += `COPY global.json* ./\n`;
        dockerfile += `RUN dotnet restore --no-cache\n\n`;

        dockerfile += `# Copy source code and build\n`;
        dockerfile += `COPY . .\n`;
        dockerfile += `RUN dotnet publish -c Release -o /app/publish --no-restore --no-self-contained\n\n`;

        dockerfile += `# Runtime stage with optimized security and performance\n`;
        dockerfile += `FROM mcr.microsoft.com/dotnet/aspnet:8.0-jammy-chiseled\n`;
        dockerfile += `WORKDIR /app\n\n`;

        dockerfile += `# Set .NET 8+ environment variables for optimal performance\n`;
        dockerfile += `ENV ASPNETCORE_ENVIRONMENT=Production \\\n`;
        dockerfile += `    ASPNETCORE_HTTP_PORTS=8080 \\\n`;
        dockerfile += `    ASPNETCORE_URLS=http://+:8080 \\\n`;
        dockerfile += `    DOTNET_SYSTEM_GLOBALIZATION_INVARIANT=1 \\\n`;
        dockerfile += `    DOTNET_RUNNING_IN_CONTAINER=1 \\\n`;
        dockerfile += `    DOTNET_EnableDiagnostics=0\n\n`;

        dockerfile += `# Copy published app\n`;
        dockerfile += `COPY --from=build /app/publish .\n\n`;

        dockerfile += `# Use built-in non-root user (UID 1654)\n`;
        dockerfile += `USER $APP_UID\n\n`;
      }
      break;
    }
    default:
    // Generic Dockerfile
  }
  // Security hardening
  if (securityHardening) {
    dockerfile += `# Security hardening\n`;
    dockerfile += `RUN addgroup -g 1001 -S appgroup && adduser -u 1001 -S appuser -G appgroup\n`;
    dockerfile += `USER appuser\n\n`;
  }
  // Expose port (use 8080 for .NET 8+ projects)
  if (mainPort) {
    const isDotNetFramework =
      language === 'dotnet' &&
      (framework?.includes('framework') ||
        framework?.includes('aspnet-webapi') ||
        framework?.includes('aspnet-mvc'));
    const exposedPort = language === 'dotnet' && !isDotNetFramework ? 8080 : mainPort;
    dockerfile += `# Expose application port\n`;
    dockerfile += `EXPOSE ${exposedPort}\n\n`;
  }
  // Set entrypoint based on language
  dockerfile += `# Start application\n`;
  switch (language) {
    case 'javascript':
    case 'typescript':
      dockerfile += `CMD ["node", "${language === 'typescript' ? 'dist/' : ''}index.js"]\n`;
      break;
    case 'python':
      dockerfile += `CMD ["python", "app.py"]\n`;
      break;
    case 'java':
      dockerfile += `CMD ["java", "-jar", "app.jar"]\n`;
      break;
    case 'go':
      dockerfile += `CMD ["./app"]\n`;
      break;
    case 'dotnet': {
      // Check if it's .NET Framework or Core
      const isFramework =
        framework?.includes('framework') ||
        framework?.includes('aspnet-webapi') ||
        framework?.includes('aspnet-mvc');
      if (isFramework) {
        // .NET Framework uses IIS
        dockerfile += `# Application runs under IIS\n`;
      } else {
        // .NET Core/5+ uses Kestrel
        const appName = buildSystem?.file?.replace('.csproj', '') || 'app';
        dockerfile += `CMD ["dotnet", "${appName}.dll"]\n`;
      }
      break;
    }
    default:
      dockerfile += `CMD ["sh", "-c", "echo 'Please configure your application startup command'"]\n`;
      break;
  }
  return Success({ content: dockerfile, baseImage: effectiveBase });
}

/**
 * Automatically detects module roots by finding directories containing build files.
 * Supports Java (pom.xml, build.gradle) and Node.js (package.json) projects.
 */
async function detectModuleRoots(
  repoPath: string,
  language?: string,
  logger?: Logger,
): Promise<string[]> {
  try {
    // For .NET projects, ALWAYS use the root directory
    // .NET solutions should have one Dockerfile at the solution root
    if (language === 'dotnet') {
      logger?.info({ repoPath, language }, 'Detected .NET project - using single root Dockerfile');
      return ['.'];
    }

    // For other single-module projects, also use root
    if (
      language === 'python' ||
      language === 'go' ||
      language === 'rust' ||
      language === 'php' ||
      language === 'ruby'
    ) {
      logger?.info(
        { repoPath, language },
        `Detected ${language} project - using single root Dockerfile`,
      );
      return ['.'];
    }

    // Only scan for multi-module in Java/Node monorepos
    const buildFiles =
      language === 'java'
        ? ['pom.xml', 'build.gradle', 'build.gradle.kts']
        : language === 'javascript' || language === 'typescript'
          ? ['package.json']
          : ['pom.xml', 'build.gradle', 'package.json'];

    logger?.info(
      { repoPath, language, buildFiles },
      'Detecting module roots for potential monorepo',
    );

    const moduleRoots: string[] = [];

    async function scanDirectory(dirPath: string, depth: number = 0): Promise<void> {
      // Limit depth to avoid infinite recursion and performance issues
      if (depth > 3) return;

      try {
        const entries = await fs.readdir(dirPath, { withFileTypes: true });

        // Check if current directory contains build files
        for (const buildFile of buildFiles) {
          const buildFilePath = path.join(dirPath, buildFile);
          try {
            // For Java projects, ensure this is an actual module, not just a parent pom
            if (buildFile === 'pom.xml') {
              const pomContent = await fs.readFile(buildFilePath, 'utf-8');
              // Check if this is a parent pom by looking for <modules> tag
              const isParentPom =
                pomContent.includes('<modules>') && pomContent.includes('<module>');
              // Check if it has source code (src directory)
              const srcDir = path.join(dirPath, 'src');
              const hasSrc = await fs
                .stat(srcDir)
                .then((stats) => stats.isDirectory())
                .catch(() => false);

              if (!isParentPom || hasSrc) {
                const relativePath = path.relative(repoPath, dirPath) || '.';
                if (!moduleRoots.includes(relativePath)) {
                  moduleRoots.push(relativePath);
                  logger?.info({ moduleRoot: relativePath, buildFile }, 'Found module root');
                }
              }
            } else {
              // For non-Maven build files, add the module
              const relativePath = path.relative(repoPath, dirPath) || '.';
              if (!moduleRoots.includes(relativePath)) {
                moduleRoots.push(relativePath);
                logger?.info({ moduleRoot: relativePath, buildFile }, 'Found module root');
              }
            }
            break; // Found a build file, no need to check others in this directory
          } catch {
            // Build file doesn't exist, continue
          }
        }

        // Recursively scan subdirectories, but skip some common directories
        for (const entry of entries) {
          if (
            entry.isDirectory() &&
            !entry.name.startsWith('.') &&
            !['node_modules', 'target', 'build', 'dist', 'out'].includes(entry.name)
          ) {
            await scanDirectory(path.join(dirPath, entry.name), depth + 1);
          }
        }
      } catch (error) {
        logger?.debug({ dirPath, error }, 'Error scanning directory');
      }
    }

    await scanDirectory(repoPath);

    // If no modules found, return root as default
    if (moduleRoots.length === 0) {
      moduleRoots.push('.');
      logger?.info('No modules detected, using root directory');
    }

    logger?.info({ moduleRoots, count: moduleRoots.length }, 'Module detection complete');
    return moduleRoots;
  } catch (error) {
    logger?.error({ error, repoPath }, 'Error detecting module roots');
    return ['.'];
  }
}

/**
 * Adapts session analysis format to tool requirements.
 * Provides backward compatibility during result format transition.
 */
function sessionToAnalyzeRepoResult(sessionResult: SessionAnalysisResult): AnalyzeRepoResult {
  return {
    ok: true,
    sessionId: 'session-converted', // This won't be used in template generation
    language: sessionResult.language || 'unknown',
    confidence: 0.8, // Default confidence for session-converted results
    detectionMethod: 'signature' as const,
    detectionDetails: {
      signatureMatches: 0,
      extensionMatches: 0,
      frameworkSignals: 0,
      buildSystemSignals: 0,
    },
    ...(sessionResult.framework && { framework: sessionResult.framework }),
    dependencies:
      sessionResult.dependencies?.map((d) => {
        const dep: { name: string; version?: string; type: string } = {
          name: d.name,
          type: 'dependency',
        };
        if (d.version) {
          dep.version = d.version;
        }
        return dep;
      }) || [],
    ports: sessionResult.ports || [],
    ...(sessionResult.buildSystem && {
      buildSystem: {
        type: sessionResult.buildSystem.type || 'unknown',
        file: sessionResult.buildSystem.buildFile || '',
        buildCommand: sessionResult.buildSystem.buildCommand || '',
      },
    }),
    hasDockerfile: false, // These won't be used in template generation
    hasDockerCompose: false,
    hasKubernetes: false,
    recommendations: {
      baseImage: 'node:18-alpine', // Default recommendation
      buildStrategy: 'multi-stage' as const,
      securityNotes: [],
    },
    metadata: {
      path: '',
      depth: 0,
      timestamp: Date.now(),
    },
  };
}

/**
 * Constructs AI prompt arguments from repository analysis.
 * Infers optimal build configuration from detected patterns.
 */
function buildArgsFromAnalysis(
  analysisResult: SessionAnalysisResult,
  optimization?: boolean | string,
): Record<string, unknown> {
  const {
    language = 'unknown',
    framework = '',
    frameworkVersion = '',
    dependencies = [],
    ports = [],
    buildSystem,
    summary = '',
    recommendations = {},
  } = analysisResult;
  // Infer package manager from build system
  const packageManager =
    buildSystem?.type === 'maven' || buildSystem?.type === 'gradle'
      ? buildSystem.type
      : language === 'javascript' || language === 'typescript'
        ? 'npm'
        : 'unknown';
  // Get build file information
  const buildFile = buildSystem?.buildFile || '';
  const hasWrapper =
    buildFile.includes('mvnw') || buildSystem?.buildCommand?.includes('mvnw') || false;
  // Determine appropriate build command
  let recommendedBuildCommand = '';
  if (buildSystem?.type === 'maven') {
    recommendedBuildCommand = hasWrapper ? './mvnw' : 'mvn';
  } else if (buildSystem?.type === 'gradle') {
    recommendedBuildCommand = hasWrapper ? './gradlew' : 'gradle';
  } else if (buildSystem?.buildCommand) {
    recommendedBuildCommand = buildSystem.buildCommand;
  }
  return {
    language,
    framework,
    frameworkVersion,
    dependencies: dependencies?.map((d) => d.name || d).join(', ') || '',
    ports: ports?.join(', ') || '',
    summary: summary || `${language} ${framework ? `${framework} ` : ''}application`,
    packageManager,
    buildSystem: buildSystem?.type || 'none',
    buildCommand: recommendedBuildCommand,
    buildFile,
    hasWrapper,
    // Include analysis recommendations - use 'baseImage' to match prompt template
    baseImage: recommendations?.baseImage || '',
    buildStrategy: recommendations?.buildStrategy || '',
    securityNotes: recommendations?.securityNotes?.join('; ') || '',
    ...(optimization && {
      optimization: typeof optimization === 'string' ? optimization : 'performance',
    }),
  };
}

/**
 * Generates Dockerfile through direct AI analysis when initial detection fails.
 * Fallback strategy when confidence thresholds aren't met for guided generation.
 */
async function generateWithDirectAnalysis(
  analysisResult: SessionAnalysisResult,
  params: GenerateDockerfileParams,
  moduleRoot: string,
  context: ToolContext,
  logger: Logger,
): Promise<Result<SingleDockerfileResult>> {
<<<<<<< HEAD
  const rawPath = params.path || '.';
  const repoPath = normalizePath(rawPath);
  const normalizedModuleRoot = normalizePath(moduleRoot);
=======
  if (!params.path) {
    return Failure(
      'Repository path is required. Please provide the absolute path to your repository.',
    );
  }
  const repoPath = safeNormalizePath(params.path);
  const normalizedModuleRoot = safeNormalizePath(moduleRoot);
>>>>>>> 134dc936

  // Build comprehensive prompt args using the same rich analysis as high-confidence path
  const promptArgs = {
    ...buildArgsFromAnalysis(analysisResult, params.optimization),
    repoPath: path.isAbsolute(normalizedModuleRoot)
      ? normalizedModuleRoot
      : path.resolve(path.join(repoPath, normalizedModuleRoot)),
    moduleRoot,
  };

  logger.info(
    {
      promptArgs,
      detectedLanguage: analysisResult.language,
      confidence: analysisResult.confidence,
      threshold: ANALYSIS_CONFIG.CONFIDENCE_THRESHOLD,
    },
    '🤖 AI Direct Analysis: Asking AI to examine repository files and generate Dockerfile without pre-analysis constraints',
  );

  // Enhance prompt with knowledge context (same as high-confidence path)
  let enhancedPromptArgs = promptArgs;
  try {
    const knowledgeResult = await enhancePromptWithKnowledge(promptArgs, {
      operation: 'generate_dockerfile',
      ...(analysisResult.language && { language: analysisResult.language }),
      ...(analysisResult.framework && { framework: analysisResult.framework }),
      environment: params.environment ?? 'production',
      tags: ['dockerfile', 'generation', analysisResult.language, analysisResult.framework].filter(
        Boolean,
      ) as string[],
    });

    if (knowledgeResult.bestPractices && knowledgeResult.bestPractices.length > 0) {
      enhancedPromptArgs = { ...promptArgs, ...knowledgeResult };
      logger.info(
        {
          practicesCount: knowledgeResult.bestPractices.length,
          examplesCount: knowledgeResult.examples ? knowledgeResult.examples.length : 0,
          moduleRoot,
        },
        'Enhanced direct analysis with knowledge for module',
      );
    }
  } catch (error) {
    logger.debug(
      { error, moduleRoot },
      'Knowledge enhancement failed for direct analysis, using base prompt',
    );
  }

  // Use direct analysis prompt
  const aiResult = await aiGenerateWithSampling(logger, context, {
    promptName: 'dockerfile-direct-analysis',
    promptArgs: enhancedPromptArgs,
    expectation: 'dockerfile',
    maxRetries: 3,
    fallbackBehavior: 'default',
    maxTokens: ANALYSIS_CONFIG.DIRECT_ANALYSIS_MAX_TOKENS,
    // Sampling is always enabled for better quality
  });

  if (aiResult.ok) {
    const cleaned = stripFencesAndNoise(aiResult.value.winner.content, 'dockerfile');

    if (isValidDockerfileContent(cleaned)) {
      // Success - extract info from generated content
      const baseImageUsed = extractBaseImage(cleaned) || params.baseImage || 'node:18-alpine'; // fallback

      // Handle moduleRoot path resolution correctly
      let dockerfileTargetPath: string;
      if (path.isAbsolute(normalizedModuleRoot)) {
        // Absolute path - use as-is
        dockerfileTargetPath = normalizedModuleRoot;
      } else if (normalizedModuleRoot.startsWith(repoPath)) {
        // moduleRoot already includes repoPath - use as-is to avoid duplication
        dockerfileTargetPath = normalizedModuleRoot;
      } else {
        // Relative path - join with repoPath
        dockerfileTargetPath = path.resolve(path.join(repoPath, normalizedModuleRoot));
      }
      const dockerfilePath = path.join(dockerfileTargetPath, 'Dockerfile');

      await fs.writeFile(dockerfilePath, cleaned, 'utf-8');

      const result: SingleDockerfileResult = {
        content: cleaned,
        path: path.resolve(repoPath),
        moduleRoot,
        baseImage: baseImageUsed,
        optimization: params.optimization !== false,
        multistage: cleaned.includes('FROM ') && cleaned.split('FROM ').length > 2,
        warnings: [], // Could add analysis for warnings
      };

      // Add sampling metadata if available
      if (aiResult.value.samplingMetadata) {
        result.samplingMetadata = aiResult.value.samplingMetadata;
        result.winnerScore = aiResult.value.winner.score;
        if (params.includeScoreBreakdown && aiResult.value.winner.scoreBreakdown) {
          result.scoreBreakdown = aiResult.value.winner.scoreBreakdown;
        }
        if (params.returnAllCandidates && aiResult.value.allCandidates) {
          result.allCandidates = aiResult.value.allCandidates;
        }
      }

      logger.info(
        {
          baseImage: baseImageUsed,
          multistage: result.multistage,
          dockerfilePath,
          originalDetection: {
            language: analysisResult.language,
            confidence: analysisResult.confidence,
          },
        },
        '✅ DIRECT ANALYSIS SUCCESS: AI successfully analyzed repository and generated Dockerfile',
      );

      return Success(result);
    }
  }

  // Fallback to template if direct analysis fails
  logger.warn(
    {
      error: aiResult.ok ? 'Invalid content' : aiResult.error,
      originalDetection: {
        language: analysisResult.language,
        confidence: analysisResult.confidence,
      },
    },
    '⚠️ DIRECT ANALYSIS FAILED: AI could not generate valid Dockerfile, falling back to template generation',
  );

  const fallbackResult = generateTemplateDockerfile(
    sessionToAnalyzeRepoResult(analysisResult),
    params,
    moduleRoot,
  );

  if (!fallbackResult.ok) {
    return Failure(`Both direct analysis and template generation failed: ${fallbackResult.error}`);
  }

  // Handle template fallback similar to existing logic
  let fallbackTargetPath: string;
  if (path.isAbsolute(normalizedModuleRoot)) {
    // Absolute path - use as-is
    fallbackTargetPath = normalizedModuleRoot;
  } else if (normalizedModuleRoot.startsWith(repoPath)) {
    // moduleRoot already includes repoPath - use as-is to avoid duplication
    fallbackTargetPath = normalizedModuleRoot;
  } else {
    // Relative path - join with repoPath
    fallbackTargetPath = path.resolve(path.join(repoPath, normalizedModuleRoot));
  }
  const dockerfilePath = path.join(fallbackTargetPath, 'Dockerfile');

  await fs.writeFile(dockerfilePath, fallbackResult.value.content, 'utf-8');

  logger.info(
    {
      baseImage: fallbackResult.value.baseImage,
      dockerfilePath,
      originalDetection: {
        language: analysisResult.language,
        confidence: analysisResult.confidence,
      },
    },
    '🔧 TEMPLATE FALLBACK SUCCESS: Generated basic Dockerfile using template after direct analysis failed',
  );

  return Success({
    content: fallbackResult.value.content,
    path: path.resolve(repoPath),
    moduleRoot,
    baseImage: fallbackResult.value.baseImage,
    optimization: params.optimization !== false,
    multistage: params.multistage !== false,
  });
}

/**
 * Generates Dockerfile for individual module within multi-module project.
 * Supports both AI-guided and template-based generation with sampling optimization.
 */
async function generateSingleDockerfile(
  analysisResult: SessionAnalysisResult,
  params: GenerateDockerfileParams,
  moduleRoot: string,
  context: ToolContext,
  logger: Logger,
): Promise<Result<SingleDockerfileResult>> {
  const { multistage = true, securityHardening = true } = params;
  const optimization = params.optimization === false ? false : true;

  // Prepare sampling options (filter out undefined values)
  const samplingOptions: SamplingOptions = {};
  // Sampling is always enabled for better quality
  samplingOptions.enableSampling = true;
  if (params.maxCandidates !== undefined) samplingOptions.maxCandidates = params.maxCandidates;
  if (params.earlyStopThreshold !== undefined)
    samplingOptions.earlyStopThreshold = params.earlyStopThreshold;
  if (params.includeScoreBreakdown !== undefined)
    samplingOptions.includeScoreBreakdown = params.includeScoreBreakdown;
  if (params.returnAllCandidates !== undefined)
    samplingOptions.returnAllCandidates = params.returnAllCandidates;
  if (params.useCache !== undefined) samplingOptions.useCache = params.useCache;

  // Use direct analysis only as fallback for very low confidence or missing data
  const shouldUseDirectAnalysis =
    !analysisResult.language ||
    analysisResult.language === 'unknown' ||
    !analysisResult.confidence ||
    analysisResult.confidence < 50; // Very low confidence threshold for direct analysis

  if (shouldUseDirectAnalysis) {
    const reason =
      analysisResult.language === 'unknown'
        ? 'language detection failed (unknown)'
        : !analysisResult.language
          ? 'no language detected'
          : `very low confidence (confidence: ${analysisResult.confidence}/50)`;

    logger.info(
      {
        confidence: analysisResult.confidence,
        language: analysisResult.language,
        detectionMethod: analysisResult.detectionMethod,
        threshold: ANALYSIS_CONFIG.CONFIDENCE_THRESHOLD,
        moduleRoot,
        reason,
      },
      `🔧 DIRECT ANALYSIS: ${reason} - AI will examine repository files directly`,
    );

    return await generateWithDirectAnalysis(analysisResult, params, moduleRoot, context, logger);
  }

  logger.info(
    {
      confidence: analysisResult.confidence,
      language: analysisResult.language,
      framework: analysisResult.framework,
      detectionMethod: analysisResult.detectionMethod,
      moduleRoot,
    },
    `🤖 AI SAMPLING: Using structured analysis data with AI sampling for optimal Dockerfile generation`,
  );

  let dockerfileContent: string;
  let baseImageUsed: string;
  let samplingMetadata: SingleDockerfileResult['samplingMetadata'];
  let winnerScore: number | undefined;
  let scoreBreakdown: Record<string, number> | undefined;
  let allCandidates: SingleDockerfileResult['allCandidates'];

  // Build AI prompt args with module-specific context
  let promptArgs = buildArgsFromAnalysis(analysisResult, optimization);
  promptArgs.moduleRoot = moduleRoot;
  promptArgs.moduleContext = `Generating Dockerfile for module at path: ${moduleRoot}`;

  // Log what we're sending to the AI
  logger.info(
    {
      language: promptArgs.language,
      framework: promptArgs.framework,
      frameworkVersion: analysisResult.frameworkVersion,
      baseImage: promptArgs.baseImage,
      buildStrategy: promptArgs.buildStrategy,
      buildSystem: promptArgs.buildSystem,
      buildFile: promptArgs.buildFile,
      buildCommand: promptArgs.buildCommand,
      packageManager: promptArgs.packageManager,
    },
    'Prompt arguments being sent to AI',
  );

  // Enhance prompt with knowledge context
  try {
    const knowledgeResult = await enhancePromptWithKnowledge(promptArgs, {
      operation: 'generate_dockerfile',
      ...(analysisResult.language && { language: analysisResult.language }),
      ...(analysisResult.framework && { framework: analysisResult.framework }),
      environment: params.environment ?? 'production',
      tags: ['dockerfile', 'generation', analysisResult.language, analysisResult.framework].filter(
        Boolean,
      ) as string[],
    });

    if (knowledgeResult.bestPractices && knowledgeResult.bestPractices.length > 0) {
      promptArgs = knowledgeResult;
      logger.info(
        {
          practicesCount: knowledgeResult.bestPractices.length,
          examplesCount: knowledgeResult.examples ? knowledgeResult.examples.length : 0,
          moduleRoot,
        },
        'Enhanced Dockerfile generation with knowledge for module',
      );
    }
  } catch (error) {
    logger.debug(
      { error, moduleRoot },
      'Knowledge enhancement failed for module, using base prompt',
    );
  }

  // Always use sampling for better quality
  const aiResult = await aiGenerateWithSampling(logger, context, {
    promptName: 'dockerfile-generation',
    promptArgs,
    expectation: 'dockerfile',
    maxRetries: 3,
    fallbackBehavior: 'default',
    ...samplingOptions,
  });

  if (aiResult.ok) {
    const cleaned = stripFencesAndNoise(aiResult.value.winner.content, 'dockerfile');
    if (!isValidDockerfileContent(cleaned)) {
      // Fall back to template if AI output is invalid
      const fallbackResult = generateTemplateDockerfile(
        sessionToAnalyzeRepoResult(analysisResult),
        params,
        moduleRoot,
      );
      if (!fallbackResult.ok) {
        return Failure(fallbackResult.error);
      }
      dockerfileContent = fallbackResult.value.content;
      baseImageUsed = fallbackResult.value.baseImage;
    } else {
      dockerfileContent = cleaned;
      baseImageUsed =
        extractBaseImage(cleaned) ||
        params.baseImage ||
        getRecommendedBaseImage(analysisResult.language ?? 'unknown');

      // Capture sampling metadata
      samplingMetadata = aiResult.value.samplingMetadata;
      winnerScore = aiResult.value.winner.score;
      scoreBreakdown = aiResult.value.winner.scoreBreakdown;
      allCandidates = aiResult.value.allCandidates;
    }
  } else {
    // Use template fallback
    const fallbackResult = generateTemplateDockerfile(
      sessionToAnalyzeRepoResult(analysisResult),
      params,
      moduleRoot,
    );
    if (!fallbackResult.ok) {
      return Failure(fallbackResult.error);
    }
    dockerfileContent = fallbackResult.value.content;
    baseImageUsed = fallbackResult.value.baseImage;
  }

  // Determine output path - write to each module root directory
<<<<<<< HEAD
  const rawPath = params.path || '.';
  const repoPath = normalizePath(rawPath);
  const normalizedModuleRoot = normalizePath(moduleRoot);
=======
  if (!params.path) {
    return Failure(
      'Repository path is required. Please provide the absolute path to your repository.',
    );
  }
  const repoPath = safeNormalizePath(params.path);
  const normalizedModuleRoot = safeNormalizePath(moduleRoot);
>>>>>>> 134dc936

  // Handle moduleRoot path resolution correctly
  let outputTargetPath: string;
  if (path.isAbsolute(normalizedModuleRoot)) {
    // Absolute path - use as-is
    outputTargetPath = normalizedModuleRoot;
  } else if (normalizedModuleRoot.startsWith(repoPath)) {
    // moduleRoot already includes repoPath - use as-is to avoid duplication
    outputTargetPath = normalizedModuleRoot;
  } else {
    // Relative path - join with repoPath
    outputTargetPath = path.resolve(path.join(repoPath, normalizedModuleRoot));
  }
  const dockerfilePath = path.join(outputTargetPath, 'Dockerfile');

  // Write Dockerfile to disk
  await fs.writeFile(dockerfilePath, dockerfileContent, 'utf-8');

  // Check for warnings
  const warnings: string[] = [];
  if (!securityHardening) {
    warnings.push('Security hardening is disabled - consider enabling for production');
  }
  if (dockerfileContent.includes('root')) {
    warnings.push('Container may run as root user');
  }
  if (dockerfileContent.includes(':latest')) {
    warnings.push('Using :latest tags - consider pinning versions');
  }

  const result: SingleDockerfileResult = {
    content: dockerfileContent,
    path: path.resolve(repoPath), // Repository path (build context)
    moduleRoot,
    baseImage: baseImageUsed,
    optimization,
    multistage,
    ...(warnings.length > 0 && { warnings }),
  };

  // Add sampling metadata
  if (samplingMetadata) {
    result.samplingMetadata = samplingMetadata;
  }
  if (winnerScore !== undefined) {
    result.winnerScore = winnerScore;
  }
  if (scoreBreakdown && params.includeScoreBreakdown) {
    result.scoreBreakdown = scoreBreakdown;
  }
  if (allCandidates && params.returnAllCandidates) {
    result.allCandidates = allCandidates;
  }

  return Success(result);
}

/**
 * Main Dockerfile generation orchestrator supporting multi-module projects.
 * Coordinates analysis, AI generation, and template fallbacks across project modules.
 */
async function generateDockerfileImpl(
  params: GenerateDockerfileParams,
  context: ToolContext,
): Promise<Result<GenerateDockerfileResult>> {
  // Basic parameter validation (essential validation only)
  if (!params || typeof params !== 'object') {
    return Failure('Invalid parameters provided');
  }

  // Optional progress reporting for complex operations (AI generation)
  const progress = context.progress ? createStandardProgress(context.progress) : undefined;
  const logger = getToolLogger(context, 'generate-dockerfile');
  const timer = createToolTimer(logger, 'generate-dockerfile');
  try {
    const { multistage = true } = params;
    // Normalize optimization to boolean - any string value means optimization is enabled
    const optimization = params.optimization === false ? false : true;
    // Progress: Starting validation and analysis
    if (progress) await progress('VALIDATING');
    // Ensure session exists and get typed slice operations
    const sessionResult = await ensureSession(context, params.sessionId);
    if (!sessionResult.ok) {
      return Failure(sessionResult.error);
    }

    const { id: sessionId } = sessionResult.value;
    const slice = useSessionSlice('generate-dockerfile', io, context, StateSchema);

    if (!slice) {
      return Failure('Session manager not available');
    }

    logger.info({ sessionId }, 'Starting Dockerfile generation');

    // Record input in session slice
    await slice.patch(sessionId, { input: params });

    // Get analysis result from analyze-repo session slice
    const analyzeRepoSliceResult = await getSessionSlice(
      'analyze-repo',
      sessionId,
      analyzeRepoIO,
      context,
    );
    if (!analyzeRepoSliceResult.ok) {
      logger.debug(
        { sessionId, error: analyzeRepoSliceResult.error },
        'Failed to get analyze-repo session slice',
      );
      return Failure(
        `Repository must be analyzed first. Please run 'analyze-repo' before 'generate-dockerfile'.`,
      );
    }

    const analyzeRepoSlice = analyzeRepoSliceResult.value;
    const rawAnalysisResult = analyzeRepoSlice?.output;

    // Debug: Log what we found in session slice
    logger.info(
      {
        sessionId,
        hasSlice: !!analyzeRepoSlice,
        hasOutput: !!rawAnalysisResult,
        analyzeRepoSliceKeys: analyzeRepoSlice ? Object.keys(analyzeRepoSlice) : [],
        analysisLanguage: rawAnalysisResult?.language,
        analysisFramework: rawAnalysisResult?.framework,
        analysisFrameworkVersion: rawAnalysisResult?.frameworkVersion,
        analysisRecommendations: rawAnalysisResult?.recommendations,
      },
      'Session analysis slice lookup',
    );

    if (!rawAnalysisResult) {
      return Failure(
        `Repository analysis not found in session. Please run 'analyze-repo' before 'generate-dockerfile'.`,
      );
    }

    // Map the analyze-repo result to SessionAnalysisResult format
    const analysisResult: SessionAnalysisResult = {
      language: rawAnalysisResult.language,
      ...(rawAnalysisResult.framework && { framework: rawAnalysisResult.framework }),
      ...(rawAnalysisResult.frameworkVersion && {
        frameworkVersion: rawAnalysisResult.frameworkVersion,
      }),
      dependencies: rawAnalysisResult.dependencies.map((dep) => ({
        name: dep.name,
        ...(dep.version && { version: dep.version }),
      })),
      ports: rawAnalysisResult.ports,
      confidence: rawAnalysisResult.confidence,
      detectionMethod: rawAnalysisResult.detectionMethod,
      ...(rawAnalysisResult.buildSystem && {
        buildSystem: {
          type: rawAnalysisResult.buildSystem.type,
          buildFile: rawAnalysisResult.buildSystem.file,
          buildCommand: rawAnalysisResult.buildSystem.buildCommand,
        },
      }),
      summary: `${rawAnalysisResult.language} ${rawAnalysisResult.framework || ''} project`.trim(),
      // Include recommendations
      ...(rawAnalysisResult.recommendations && {
        recommendations: {
          baseImage: rawAnalysisResult.recommendations.baseImage,
          buildStrategy: rawAnalysisResult.recommendations.buildStrategy,
          securityNotes: rawAnalysisResult.recommendations.securityNotes,
        },
      }),
      // Include detected modules
      ...(rawAnalysisResult.modules && { modules: rawAnalysisResult.modules }),
    };

    // Determine module roots from analysis or provided paths
    let rawModuleRoots: string[];

    // First check if analyze-repo detected modules
    if (analysisResult.modules && analysisResult.modules.length > 0) {
      rawModuleRoots = analysisResult.modules;
      logger.info(
        { modulesFromAnalysis: rawModuleRoots },
        'Using module roots detected by analyze-repo',
      );
    } else if (params.dockerfileDirectoryPaths && params.dockerfileDirectoryPaths.length > 0) {
      rawModuleRoots = params.dockerfileDirectoryPaths;
      logger.info(
        { providedModuleRoots: params.dockerfileDirectoryPaths },
        'Using provided module roots',
      );
    } else {
      // Fallback: Auto-detect modules based on repository analysis
<<<<<<< HEAD
      const repoPath = normalizePath(params.path || '.');
=======
      if (!params.path) {
        return Failure(
          'Repository path is required. Please provide the absolute path to your repository.',
        );
      }
      const repoPath = safeNormalizePath(params.path);
>>>>>>> 134dc936
      rawModuleRoots = await detectModuleRoots(repoPath, analysisResult.language, logger);
      logger.info({ detectedModuleRoots: rawModuleRoots }, 'Auto-detected module roots (fallback)');
    }
    const moduleRoots = rawModuleRoots.map((r) => normalizePath(r));

    if (progress) await progress('EXECUTING');

    // Generate dockerfile for each module root
    const dockerfileResults: SingleDockerfileResult[] = [];
    const errors: string[] = [];

    for (const moduleRoot of moduleRoots) {
      try {
        logger.info({ moduleRoot }, 'Generating Dockerfile for module');
        const moduleResult = await generateSingleDockerfile(
          analysisResult,
          params,
          moduleRoot,
          context,
          logger,
        );
        if (moduleResult.ok) {
          dockerfileResults.push(moduleResult.value);
        } else {
          errors.push(
            `Failed to generate Dockerfile for module '${moduleRoot}': ${moduleResult.error}`,
          );
        }
      } catch (error) {
        errors.push(
          `Error generating Dockerfile for module '${moduleRoot}': ${error instanceof Error ? error.message : String(error)}`,
        );
      }
    }

    // Check if any dockerfiles were generated successfully
    if (dockerfileResults.length === 0) {
      return Failure(`Failed to generate any Dockerfiles. Errors: ${errors.join('; ')}`);
    }

    // Progress: Finalizing
    if (progress) await progress('FINALIZING');
    // Prepare the result for session update
    const generationResult: GenerateDockerfileResult = {
      dockerfiles: dockerfileResults,
      count: dockerfileResults.length,
      optimization,
      multistage,
      sessionId,
    };

    // Update typed session slice with output and state
    await slice.patch(sessionId, {
      output: generationResult,
      state: {
        lastGeneratedAt: new Date(),
        dockerfileCount: dockerfileResults.length,
        primaryModule: moduleRoots[0] || 'root',
        generationStrategy: dockerfileResults.some((d) => d.samplingMetadata || d.winnerScore)
          ? 'ai'
          : 'template',
        lastOptimization: optimization ? 'enabled' : 'disabled',
      },
    });
    // Progress: Complete
    if (progress) await progress('COMPLETE');

    timer.end({ count: dockerfileResults.length });

    // Aggregate warnings from all dockerfiles
    const allWarnings: string[] = [];
    dockerfileResults.forEach((result) => {
      if (result.warnings) {
        allWarnings.push(...result.warnings);
      }
    });

    // Add errors as warnings if some dockerfiles failed but others succeeded
    if (errors.length > 0) {
      allWarnings.push(...errors);
    }
    // Return result with file write indicator
    const result: GenerateDockerfileResult & {
      _fileWritten?: boolean;
      _fileWrittenPath?: string;
    } = {
      dockerfiles: dockerfileResults,
      count: dockerfileResults.length,
      optimization,
      multistage,
      ...(allWarnings.length > 0 && { warnings: allWarnings }),
      sessionId,
      _fileWritten: true,
      _fileWrittenPath: dockerfileResults.map((d) => d.path).join(', '),
    };

    // Set compatibility fields for single module (backwards compatibility)
    if (dockerfileResults.length === 1) {
      const firstResult = dockerfileResults[0];
      if (firstResult) {
        result.content = firstResult.content;
        result.path = firstResult.path;
        result.baseImage = firstResult.baseImage;

        // Add sampling metadata from first result
        if (firstResult.samplingMetadata) {
          result.samplingMetadata = firstResult.samplingMetadata;
        }
        if (firstResult.winnerScore !== undefined) {
          result.winnerScore = firstResult.winnerScore;
        }
        if (firstResult.scoreBreakdown) {
          result.scoreBreakdown = firstResult.scoreBreakdown;
        }
        if (firstResult.allCandidates) {
          result.allCandidates = firstResult.allCandidates;
          // Add scoringDetails for test compatibility
          result.scoringDetails = {
            candidates: firstResult.allCandidates.map((c) => ({
              score: c.score,
              id: c.id,
              scoreBreakdown: c.scoreBreakdown,
            })),
          };
        }
      }
    }
    return Success(result);
  } catch (error) {
    timer.error(error);
    logger.error({ error }, 'Dockerfile generation failed');

    const errorMessage = error instanceof Error ? error.message : String(error);
    return Failure(errorMessage);
  }
}

/**
 * Main entry point for Dockerfile generation tool.
 * Provides AI-powered containerization with intelligent fallbacks.
 */
export const generateDockerfile = generateDockerfileImpl;<|MERGE_RESOLUTION|>--- conflicted
+++ resolved
@@ -5,17 +5,10 @@
 
 // import { extractErrorMessage } from '@/lib/error-utils'; // Not currently used
 import { promises as fs } from 'node:fs';
-<<<<<<< HEAD
 import { getToolLogger, createToolTimer } from '@lib/tool-helpers';
 import type { Logger } from '@lib/logger';
 import path from 'path';
 import { normalizePath } from '@lib/path-utils';
-=======
-import { getToolLogger, createToolTimer } from '@/lib/tool-helpers';
-import type { Logger } from '@/lib/logger';
-import path from 'node:path';
-import { safeNormalizePath } from '@/lib/path-utils';
->>>>>>> 134dc936
 import {
   ensureSession,
   defineToolIO,
@@ -775,19 +768,13 @@
   context: ToolContext,
   logger: Logger,
 ): Promise<Result<SingleDockerfileResult>> {
-<<<<<<< HEAD
-  const rawPath = params.path || '.';
-  const repoPath = normalizePath(rawPath);
-  const normalizedModuleRoot = normalizePath(moduleRoot);
-=======
   if (!params.path) {
     return Failure(
       'Repository path is required. Please provide the absolute path to your repository.',
     );
   }
-  const repoPath = safeNormalizePath(params.path);
-  const normalizedModuleRoot = safeNormalizePath(moduleRoot);
->>>>>>> 134dc936
+  const repoPath = normalizePath(params.path);
+  const normalizedModuleRoot = normalizePath(moduleRoot);
 
   // Build comprehensive prompt args using the same rich analysis as high-confidence path
   const promptArgs = {
@@ -1150,19 +1137,13 @@
   }
 
   // Determine output path - write to each module root directory
-<<<<<<< HEAD
-  const rawPath = params.path || '.';
-  const repoPath = normalizePath(rawPath);
-  const normalizedModuleRoot = normalizePath(moduleRoot);
-=======
   if (!params.path) {
     return Failure(
       'Repository path is required. Please provide the absolute path to your repository.',
     );
   }
-  const repoPath = safeNormalizePath(params.path);
-  const normalizedModuleRoot = safeNormalizePath(moduleRoot);
->>>>>>> 134dc936
+  const repoPath = normalizePath(params.path);
+  const normalizedModuleRoot = normalizePath(moduleRoot);
 
   // Handle moduleRoot path resolution correctly
   let outputTargetPath: string;
@@ -1354,16 +1335,12 @@
       );
     } else {
       // Fallback: Auto-detect modules based on repository analysis
-<<<<<<< HEAD
-      const repoPath = normalizePath(params.path || '.');
-=======
       if (!params.path) {
         return Failure(
           'Repository path is required. Please provide the absolute path to your repository.',
         );
       }
-      const repoPath = safeNormalizePath(params.path);
->>>>>>> 134dc936
+      const repoPath = normalizePath(params.path);
       rawModuleRoots = await detectModuleRoots(repoPath, analysisResult.language, logger);
       logger.info({ detectedModuleRoots: rawModuleRoots }, 'Auto-detected module roots (fallback)');
     }
