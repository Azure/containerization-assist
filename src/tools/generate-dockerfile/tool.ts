/**
 * Generate Dockerfile tool using the new Tool pattern
 */

import { Success, Failure, type Result } from '@/types';
import type { ToolContext } from '@/mcp/context';
import type { Tool } from '@/types/tool';
import { generateDockerfileSchema } from './schema';
import type { AIResponse } from '../ai-response-types';
import type { RepositoryAnalysis } from '@/tools/analyze-repo/schema';
import { getSession, updateSession } from '@/mcp/tool-session-helpers';
import { promises as fs } from 'node:fs';
import nodePath from 'node:path';
import { DockerfileParser } from 'dockerfile-ast';
import { promptTemplates } from '@/ai/prompt-templates';
import { buildMessages } from '@/ai/prompt-engine';
import { toMCPMessages } from '@/mcp/ai/message-converter';
import type { z } from 'zod';

const name = 'generate-dockerfile';
const description = 'Generate optimized Dockerfiles for containerizing applications';
const version = '3.0.0';

/**
 * Extract Dockerfile content from AI response
 */
function extractDockerfileContent(responseText: string): string {
  // Try to extract content between triple backticks
  const codeBlockMatch = responseText.match(/```(?:dockerfile)?\s*\n([\s\S]*?)```/);
  if (codeBlockMatch?.[1]) {
    return codeBlockMatch[1].trim();
  }

  // Try to extract content between JSON-like structure
  const jsonMatch = responseText.match(/"dockerfile":\s*"([^"]+)"/);
  if (jsonMatch?.[1]) {
    // Unescape the JSON string
    return jsonMatch[1].replace(/\\n/g, '\n').replace(/\\"/g, '"').trim();
  }

  // Look for FROM statement and extract from there
  const fromMatch = responseText.match(/(FROM\s+[\s\S]*)/);
  if (fromMatch?.[1]) {
    // Find the end of the Dockerfile (usually ends with CMD, ENTRYPOINT, or end of text)
    const dockerContent = fromMatch[1];
    const endMatch = dockerContent.match(/([\s\S]*?(?:CMD|ENTRYPOINT)[^\n]*)/);
    if (endMatch?.[1]) {
      return endMatch[1].trim();
    }
    return dockerContent.trim();
  }

  // If all else fails, return the entire response (it might be the raw Dockerfile)
  return responseText.trim();
}

async function run(
  input: z.infer<typeof generateDockerfileSchema>,
  ctx: ToolContext,
): Promise<Result<AIResponse>> {
  const { multistage, securityHardening, optimization, sessionId, path, baseImagePreference } =
    input;

  // Retrieve repository analysis from session if sessionId is provided
  let language = 'auto-detect';
  let framework: string | undefined;
  let dependencies: string[] = [];
  let ports: number[] = [8080];
  let requirements: string | undefined;
  const baseImage: string | undefined = input.baseImage;

  if (sessionId) {
    const sessionResult = await getSession(sessionId, ctx);
    if (sessionResult.ok && sessionResult.value.state.metadata?.repositoryAnalysis) {
      const analysis = sessionResult.value.state.metadata.repositoryAnalysis as RepositoryAnalysis;

      // Use actual values from the analysis
<<<<<<< HEAD
      language = analysis.language || 'auto-detect';
      framework = analysis.framework || null;
      dependencies = analysis.dependencies || [];
      ports = analysis.suggestedPorts || [8080];
=======
      language = typeof analysis.language === 'string' ? analysis.language : 'auto-detect';
      framework = typeof analysis.framework === 'string' ? analysis.framework : undefined;
      dependencies = Array.isArray(analysis.dependencies)
        ? (analysis.dependencies as string[])
        : [];
      ports = Array.isArray(analysis.suggestedPorts)
        ? (analysis.suggestedPorts as number[])
        : [8080];
>>>>>>> 3c72d3ea

      // Build requirements from analysis
      const reqParts: string[] = [];
      reqParts.push(
        `Language: ${language} ${typeof analysis.languageVersion === 'string' ? `(${analysis.languageVersion})` : ''}`,
      );
      if (framework) {
        reqParts.push(
          `Framework: ${framework} ${typeof analysis.frameworkVersion === 'string' ? `(${analysis.frameworkVersion})` : ''}`,
        );
      }
      const buildSystem = analysis.buildSystem as Record<string, unknown> | undefined;
      if (buildSystem?.type) {
        reqParts.push(`Build System: ${buildSystem.type}`);
      }
      if (dependencies.length > 0) {
        reqParts.push(
          `Key Dependencies: ${dependencies.slice(0, 5).join(', ')}${dependencies.length > 5 ? '...' : ''}`,
        );
      }
<<<<<<< HEAD
      if (analysis.entryPoint) {
        _promptPrefix += `- Entry Point: ${analysis.entryPoint}\n`;
=======
      if (typeof analysis.entryPoint === 'string') {
        reqParts.push(`Entry Point: ${analysis.entryPoint}`);
>>>>>>> 3c72d3ea
      }
      requirements = reqParts.join('\n');

      ctx.logger.info(
        { sessionId, language, framework },
        'Retrieved repository analysis from session',
      );
    } else {
      ctx.logger.warn({ sessionId }, 'Session not found or no analysis data available');
      requirements = `Note: Could not retrieve analysis data from session ${sessionId}. Please analyze the repository to determine the best configuration.`;
    }
  } else if (path) {
    requirements = `Analyze the repository at ${path} to detect the technology stack, dependencies, and requirements.`;
  }

  // Add custom instructions if provided
  if (input.customInstructions) {
    requirements = requirements
      ? `${requirements}\n\nAdditional instructions:\n${input.customInstructions}`
      : input.customInstructions;
  }

  // Add base image preference if provided
  if (baseImagePreference && !baseImage) {
    requirements = requirements
      ? `${requirements}\n\nBase image preference: ${baseImagePreference}`
      : `Base image preference: ${baseImagePreference}`;
  }

  const environment = input.environment || 'production';

  ctx.logger.info(
    { language, framework, multistage, optimization, path },
    'Starting Dockerfile generation with prompt templates',
  );

  try {
    // Use the prompt template from @/ai/prompt-templates
    const dockerfileParams: any = {
      language,
      dependencies,
      ports,
      optimization:
        optimization === true ||
        (typeof optimization === 'string' &&
          ['size', 'performance', 'balanced'].includes(optimization)),
    };
    if (framework) dockerfileParams.framework = framework;
    if (requirements) dockerfileParams.requirements = requirements;
    if (baseImage) dockerfileParams.baseImage = baseImage;
    if (securityHardening !== undefined) dockerfileParams.securityHardening = securityHardening;
    if (multistage !== undefined) dockerfileParams.multistage = multistage;

    const basePrompt = promptTemplates.dockerfile(dockerfileParams);

    // Use knowledge injection via buildMessages
    const messages = await buildMessages({
      basePrompt,
      topic: 'dockerfile_generation',
      tool: name,
      environment,
      contract: {
        name: 'dockerfile_v1',
        description: 'Generate optimized Dockerfile',
      },
      knowledgeBudget: 5000,
    });

    // Convert and call AI
    const mcpMessages = toMCPMessages(messages);
    const response = await ctx.sampling.createMessage({
      ...mcpMessages,
      maxTokens: 4096,
      modelPreferences: {
        hints: [{ name: 'dockerfile-generation' }],
      },
    });

    // Extract content from response
    const responseText = response.content[0]?.text || '';
    const dockerfileContent = extractDockerfileContent(responseText);

    // Validate the extracted Dockerfile using proper parser
    try {
      const dockerfile = DockerfileParser.parse(dockerfileContent);

      // Check for basic requirements
      const instructions = dockerfile.getInstructions();
      const hasFrom = instructions.some((i) => i.getInstruction() === 'FROM');

      if (!hasFrom) {
        ctx.logger.error(
          {
            responseText: responseText.substring(0, 500),
            extractedContent: dockerfileContent.substring(0, 500),
          },
          'Dockerfile missing FROM instruction',
        );
        return Failure('Generated Dockerfile is missing FROM instruction');
      }

      // Check for syntax errors
      const syntaxErrors = dockerfile.getComments().filter((c) => c.getContent().includes('error'));
      if (syntaxErrors.length > 0) {
        ctx.logger.warn(
          { errors: syntaxErrors.map((e) => e.getContent()) },
          'Dockerfile has potential syntax issues',
        );
      }
    } catch (parseError) {
      ctx.logger.error(
        {
          error: parseError instanceof Error ? parseError.message : String(parseError),
          dockerfileContent: dockerfileContent.substring(0, 500),
        },
        'Failed to parse Dockerfile',
      );
      return Failure(
        `Generated Dockerfile has invalid syntax: ${parseError instanceof Error ? parseError.message : 'Unknown error'}`,
      );
    }

    // Log what we extracted
    ctx.logger.info(
      {
        originalLength: responseText.length,
        extractedLength: dockerfileContent.length,
        preview: dockerfileContent.substring(0, 100),
      },
      'Extracted Dockerfile content',
    );

    // Determine where to write the Dockerfile
    let dockerfilePath = '';
    if (sessionId) {
      // Get the analyzed path from session
      const sessionResult = await getSession(sessionId, ctx);
      if (sessionResult.ok && sessionResult.value.state.metadata?.analyzedPath) {
        dockerfilePath = nodePath.join(
          sessionResult.value.state.metadata.analyzedPath as string,
          'Dockerfile',
        );
      }
    } else if (input.path) {
      // Use the provided path
      let targetPath = input.path;
      if (!nodePath.isAbsolute(targetPath)) {
        targetPath = nodePath.resolve(process.cwd(), targetPath);
      }
      dockerfilePath = nodePath.join(targetPath, 'Dockerfile');
    }

    // Write Dockerfile if we have a path
    let written = false;
    if (dockerfilePath) {
      try {
        await fs.writeFile(dockerfilePath, dockerfileContent, 'utf-8');
        written = true;
        ctx.logger.info({ path: dockerfilePath }, 'Dockerfile written successfully');
      } catch (writeError) {
        ctx.logger.error(
          {
            error: writeError instanceof Error ? writeError.message : String(writeError),
            path: dockerfilePath,
          },
          'Failed to write Dockerfile',
        );
      }
    }

    // Update session if available
    if (sessionId) {
      const updateResult = await updateSession(
        sessionId,
        {
          metadata: {
            dockerfileGenerated: true,
            dockerfilePath: written ? dockerfilePath : undefined,
            dockerfileContent,
            baseImage: dockerfileContent.match(/FROM\s+([^\s]+)/)?.[1],
            multistage,
            securityHardening,
            optimization,
          },
        },
        ctx,
      );

      if (!updateResult.ok) {
        ctx.logger.warn({ sessionId }, 'Failed to update session with Dockerfile info');
      }
    }

    // Build workflow hints
    const workflowHints: string[] = [];
    workflowHints.push(
      written
        ? `✅ Dockerfile written to: ${dockerfilePath}`
        : '✅ Dockerfile generated (not written to disk)',
    );
    workflowHints.push(`\n📋 Next steps:`);
    workflowHints.push(`1. Review and customize the generated Dockerfile`);
    workflowHints.push(`2. Build the image: docker build -t my-app:latest .`);
    workflowHints.push(`3. Test locally: docker run -p 8080:8080 my-app:latest`);
    if (sessionId) {
      workflowHints.push(`4. Generate K8s manifests: use generate-k8s-manifests with sessionId`);
    }

    return Success({
      content: dockerfileContent,
      language: 'dockerfile',
      analysis: undefined,
      confidence: 0.9,
      suggestions: workflowHints,
    });
  } catch (error) {
    const errorMessage = error instanceof Error ? error.message : String(error);
    ctx.logger.error({ error: errorMessage }, 'Dockerfile generation failed');
    return Failure(`Dockerfile generation failed: ${errorMessage}`);
  }
}

const tool: Tool<typeof generateDockerfileSchema, AIResponse> = {
  name,
  description,
  category: 'docker',
  version,
  schema: generateDockerfileSchema,
  run,
};

export default tool;<|MERGE_RESOLUTION|>--- conflicted
+++ resolved
@@ -75,21 +75,10 @@
       const analysis = sessionResult.value.state.metadata.repositoryAnalysis as RepositoryAnalysis;
 
       // Use actual values from the analysis
-<<<<<<< HEAD
-      language = analysis.language || 'auto-detect';
-      framework = analysis.framework || null;
-      dependencies = analysis.dependencies || [];
-      ports = analysis.suggestedPorts || [8080];
-=======
       language = typeof analysis.language === 'string' ? analysis.language : 'auto-detect';
       framework = typeof analysis.framework === 'string' ? analysis.framework : undefined;
-      dependencies = Array.isArray(analysis.dependencies)
-        ? (analysis.dependencies as string[])
-        : [];
-      ports = Array.isArray(analysis.suggestedPorts)
-        ? (analysis.suggestedPorts as number[])
-        : [8080];
->>>>>>> 3c72d3ea
+      dependencies = Array.isArray(analysis.dependencies) ? analysis.dependencies : [];
+      ports = Array.isArray(analysis.suggestedPorts) ? analysis.suggestedPorts : [8080];
 
       // Build requirements from analysis
       const reqParts: string[] = [];
@@ -110,13 +99,8 @@
           `Key Dependencies: ${dependencies.slice(0, 5).join(', ')}${dependencies.length > 5 ? '...' : ''}`,
         );
       }
-<<<<<<< HEAD
-      if (analysis.entryPoint) {
-        _promptPrefix += `- Entry Point: ${analysis.entryPoint}\n`;
-=======
       if (typeof analysis.entryPoint === 'string') {
         reqParts.push(`Entry Point: ${analysis.entryPoint}`);
->>>>>>> 3c72d3ea
       }
       requirements = reqParts.join('\n');
 
