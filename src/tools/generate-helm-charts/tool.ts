/**
 * Generate Helm Charts Tool
 *
 * Generates Helm chart structure with templates and values
 * Following the same simplified patterns as other tools
 */

<<<<<<< HEAD
import path from 'path';
import { getToolLogger, createToolTimer } from '@lib/tool-helpers';
import { extractErrorMessage } from '@lib/error-utils';
=======
import { joinPaths } from '@/lib/path-utils';
import { getToolLogger, createToolTimer } from '@/lib/tool-helpers';
import { extractErrorMessage } from '@/lib/error-utils';
>>>>>>> 134dc936
import { promises as fs } from 'node:fs';
import { ensureSession, defineToolIO, useSessionSlice } from '@/mcp/tool-session-helpers';
// AI imports commented out for now - can be added later for enhanced generation
// import { aiGenerateWithSampling } from '@/mcp/tool-ai-helpers';
// import { enhancePromptWithKnowledge } from '@/lib/ai-knowledge-enhancer';
// import type { SamplingOptions } from '@/lib/sampling';
import { createStandardProgress } from '@/mcp/progress-helper';
import type { ToolContext } from '@/mcp/context';
import type { SessionData } from '@/tools/session-types';
import { Success, Failure, type Result } from '@/types';
// import { stripFencesAndNoise } from '@/lib/text-processing';
import { execSync } from 'child_process';
import * as yaml from 'js-yaml';
import { generateHelmChartsSchema, type GenerateHelmChartsParams } from './schema';
import { z } from 'zod';

// Define the result schema for type safety
const GenerateHelmChartsResultSchema = z.object({
  chartPath: z.string(),
  chartName: z.string(),
  files: z.array(z.string()),
  validationResult: z
    .object({
      passed: z.boolean(),
      output: z.string(),
      warnings: z.array(z.string()).optional(),
      errors: z.array(z.string()).optional(),
    })
    .optional(),
  warnings: z.array(z.string()).optional(),
  sessionId: z.string().optional(),
  samplingMetadata: z
    .object({
      stoppedEarly: z.boolean().optional(),
      candidatesGenerated: z.number(),
      winnerScore: z.number(),
      samplingDuration: z.number().optional(),
    })
    .optional(),
});

// Define tool IO for type-safe session operations
const io = defineToolIO(generateHelmChartsSchema, GenerateHelmChartsResultSchema);

// Tool-specific state schema
const StateSchema = z.object({
  lastGeneratedAt: z.date().optional(),
  chartCount: z.number().optional(),
  lastChartName: z.string().optional(),
  lastChartVersion: z.string().optional(),
  validationPassed: z.boolean().optional(),
});

/**
 * Result from Helm chart generation
 */
export interface GenerateHelmChartsResult {
  /** Generated chart path */
  chartPath: string;
  /** Chart name */
  chartName: string;
  /** List of generated files */
  files: string[];
  /** Validation results if run */
  validationResult?: {
    passed: boolean;
    output: string;
    warnings?: string[];
    errors?: string[];
  };
  /** Warnings about chart configuration */
  warnings?: string[];
  /** Session ID for reference */
  sessionId?: string;
  /** Sampling metadata if used */
  samplingMetadata?: {
    stoppedEarly?: boolean;
    candidatesGenerated: number;
    winnerScore: number;
    samplingDuration?: number;
  };
}

/**
 * Helm chart structure
 */
interface HelmChart {
  chartYaml: {
    apiVersion: string;
    name: string;
    description: string;
    type: string;
    version: string;
    appVersion: string;
  };
  valuesYaml: Record<string, any>;
  templates: Record<string, string>;
}

/**
 * Generate basic Helm chart structure (fallback)
 */
function generateBasicHelmChart(params: GenerateHelmChartsParams): HelmChart {
  const {
    chartName,
    appName,
    imageId,
    chartVersion = '0.1.0',
    appVersion = '1.0.0',
    description = `A Helm chart for ${appName}`,
    replicas = 1,
    port = 8080,
    serviceType = 'ClusterIP',
    ingressEnabled = false,
    ingressHost,
    ingressClass = 'nginx',
    resources,
    healthCheck,
    autoscaling,
  } = params;

  // Chart.yaml
  const chartYaml = {
    apiVersion: 'v2',
    name: chartName,
    description,
    type: 'application',
    version: chartVersion,
    appVersion,
  };

  // values.yaml - following Helm best practices
  const valuesYaml = {
    replicaCount: replicas,

    image: {
      repository: imageId.split(':')[0] || imageId,
      pullPolicy: 'IfNotPresent',
      tag: imageId.split(':')[1] || 'latest',
    },

    imagePullSecrets: [],
    nameOverride: '',
    fullnameOverride: '',

    serviceAccount: {
      create: true,
      automount: true,
      annotations: {},
      name: '',
    },

    podAnnotations: {},
    podLabels: {},

    podSecurityContext: {},
    securityContext: {},

    service: {
      type: serviceType,
      port,
    },

    ingress: {
      enabled: ingressEnabled,
      className: ingressClass,
      annotations: {},
      hosts: ingressHost
        ? [
            {
              host: ingressHost,
              paths: [
                {
                  path: '/',
                  pathType: 'ImplementationSpecific',
                },
              ],
            },
          ]
        : [],
      tls: [],
    },

    resources: resources || {
      limits: {
        cpu: '200m',
        memory: '256Mi',
      },
      requests: {
        cpu: '100m',
        memory: '128Mi',
      },
    },

    livenessProbe: healthCheck?.enabled
      ? {
          httpGet: {
            path: healthCheck.path || '/health',
            port: 'http',
          },
          initialDelaySeconds: healthCheck.initialDelaySeconds || 30,
        }
      : {},

    readinessProbe: healthCheck?.enabled
      ? {
          httpGet: {
            path: healthCheck.path || '/health',
            port: 'http',
          },
          initialDelaySeconds: 5,
        }
      : {},

    autoscaling: {
      enabled: autoscaling?.enabled || false,
      minReplicas: autoscaling?.minReplicas || 1,
      maxReplicas: autoscaling?.maxReplicas || 10,
      targetCPUUtilizationPercentage: autoscaling?.targetCPUUtilizationPercentage || 70,
    },

    volumes: [],
    volumeMounts: [],

    nodeSelector: {},
    tolerations: [],
    affinity: {},
  };

  // Templates
  const templates: Record<string, string> = {};

  // _helpers.tpl
  templates['_helpers.tpl'] = `{{/*
Expand the name of the chart.
*/}}
{{- define "${chartName}.name" -}}
{{- default .Chart.Name .Values.nameOverride | trunc 63 | trimSuffix "-" }}
{{- end }}

{{/*
Create a default fully qualified app name.
*/}}
{{- define "${chartName}.fullname" -}}
{{- if .Values.fullnameOverride }}
{{- .Values.fullnameOverride | trunc 63 | trimSuffix "-" }}
{{- else }}
{{- $name := default .Chart.Name .Values.nameOverride }}
{{- if contains $name .Release.Name }}
{{- .Release.Name | trunc 63 | trimSuffix "-" }}
{{- else }}
{{- printf "%s-%s" .Release.Name $name | trunc 63 | trimSuffix "-" }}
{{- end }}
{{- end }}
{{- end }}

{{/*
Create chart name and version as used by the chart label.
*/}}
{{- define "${chartName}.chart" -}}
{{- printf "%s-%s" .Chart.Name .Chart.Version | replace "+" "_" | trunc 63 | trimSuffix "-" }}
{{- end }}

{{/*
Common labels
*/}}
{{- define "${chartName}.labels" -}}
helm.sh/chart: {{ include "${chartName}.chart" . }}
{{ include "${chartName}.selectorLabels" . }}
{{- if .Chart.AppVersion }}
app.kubernetes.io/version: {{ .Chart.AppVersion | quote }}
{{- end }}
app.kubernetes.io/managed-by: {{ .Release.Service }}
{{- end }}

{{/*
Selector labels
*/}}
{{- define "${chartName}.selectorLabels" -}}
app.kubernetes.io/name: {{ include "${chartName}.name" . }}
app.kubernetes.io/instance: {{ .Release.Name }}
{{- end }}

{{/*
Create the name of the service account to use
*/}}
{{- define "${chartName}.serviceAccountName" -}}
{{- if .Values.serviceAccount.create }}
{{- default (include "${chartName}.fullname" .) .Values.serviceAccount.name }}
{{- else }}
{{- default "default" .Values.serviceAccount.name }}
{{- end }}
{{- end }}`;

  // deployment.yaml
  templates['deployment.yaml'] = `apiVersion: apps/v1
kind: Deployment
metadata:
  name: {{ include "${chartName}.fullname" . }}
  labels:
    {{- include "${chartName}.labels" . | nindent 4 }}
spec:
  {{- if not .Values.autoscaling.enabled }}
  replicas: {{ .Values.replicaCount }}
  {{- end }}
  selector:
    matchLabels:
      {{- include "${chartName}.selectorLabels" . | nindent 6 }}
  template:
    metadata:
      {{- with .Values.podAnnotations }}
      annotations:
        {{- toYaml . | nindent 8 }}
      {{- end }}
      labels:
        {{- include "${chartName}.labels" . | nindent 8 }}
        {{- with .Values.podLabels }}
        {{- toYaml . | nindent 8 }}
        {{- end }}
    spec:
      {{- with .Values.imagePullSecrets }}
      imagePullSecrets:
        {{- toYaml . | nindent 8 }}
      {{- end }}
      serviceAccountName: {{ include "${chartName}.serviceAccountName" . }}
      securityContext:
        {{- toYaml .Values.podSecurityContext | nindent 8 }}
      containers:
        - name: {{ .Chart.Name }}
          securityContext:
            {{- toYaml .Values.securityContext | nindent 12 }}
          image: "{{ .Values.image.repository }}:{{ .Values.image.tag | default .Chart.AppVersion }}"
          imagePullPolicy: {{ .Values.image.pullPolicy }}
          ports:
            - name: http
              containerPort: {{ .Values.service.port }}
              protocol: TCP
          {{- with .Values.livenessProbe }}
          livenessProbe:
            {{- toYaml . | nindent 12 }}
          {{- end }}
          {{- with .Values.readinessProbe }}
          readinessProbe:
            {{- toYaml . | nindent 12 }}
          {{- end }}
          resources:
            {{- toYaml .Values.resources | nindent 12 }}
          {{- with .Values.volumeMounts }}
          volumeMounts:
            {{- toYaml . | nindent 12 }}
          {{- end }}
      {{- with .Values.volumes }}
      volumes:
        {{- toYaml . | nindent 8 }}
      {{- end }}
      {{- with .Values.nodeSelector }}
      nodeSelector:
        {{- toYaml . | nindent 8 }}
      {{- end }}
      {{- with .Values.affinity }}
      affinity:
        {{- toYaml . | nindent 8 }}
      {{- end }}
      {{- with .Values.tolerations }}
      tolerations:
        {{- toYaml . | nindent 8 }}
      {{- end }}`;

  // service.yaml
  templates['service.yaml'] = `apiVersion: v1
kind: Service
metadata:
  name: {{ include "${chartName}.fullname" . }}
  labels:
    {{- include "${chartName}.labels" . | nindent 4 }}
spec:
  type: {{ .Values.service.type }}
  ports:
    - port: {{ .Values.service.port }}
      targetPort: http
      protocol: TCP
      name: http
  selector:
    {{- include "${chartName}.selectorLabels" . | nindent 4 }}`;

  // serviceaccount.yaml
  templates['serviceaccount.yaml'] = `{{- if .Values.serviceAccount.create -}}
apiVersion: v1
kind: ServiceAccount
metadata:
  name: {{ include "${chartName}.serviceAccountName" . }}
  labels:
    {{- include "${chartName}.labels" . | nindent 4 }}
  {{- with .Values.serviceAccount.annotations }}
  annotations:
    {{- toYaml . | nindent 4 }}
  {{- end }}
automountServiceAccountToken: {{ .Values.serviceAccount.automount }}
{{- end }}`;

  // ingress.yaml
  templates['ingress.yaml'] = `{{- if .Values.ingress.enabled -}}
apiVersion: networking.k8s.io/v1
kind: Ingress
metadata:
  name: {{ include "${chartName}.fullname" . }}
  labels:
    {{- include "${chartName}.labels" . | nindent 4 }}
  {{- with .Values.ingress.annotations }}
  annotations:
    {{- toYaml . | nindent 4 }}
  {{- end }}
spec:
  {{- if .Values.ingress.className }}
  ingressClassName: {{ .Values.ingress.className }}
  {{- end }}
  {{- if .Values.ingress.tls }}
  tls:
    {{- range .Values.ingress.tls }}
    - hosts:
        {{- range .hosts }}
        - {{ . | quote }}
        {{- end }}
      secretName: {{ .secretName }}
    {{- end }}
  {{- end }}
  rules:
    {{- range .Values.ingress.hosts }}
    - host: {{ .host | quote }}
      http:
        paths:
          {{- range .paths }}
          - path: {{ .path }}
            {{- if .pathType }}
            pathType: {{ .pathType }}
            {{- end }}
            backend:
              service:
                name: {{ include "${chartName}.fullname" $ }}
                port:
                  number: {{ $.Values.service.port }}
          {{- end }}
    {{- end }}
{{- end }}`;

  // hpa.yaml
  templates['hpa.yaml'] = `{{- if .Values.autoscaling.enabled }}
apiVersion: autoscaling/v2
kind: HorizontalPodAutoscaler
metadata:
  name: {{ include "${chartName}.fullname" . }}
  labels:
    {{- include "${chartName}.labels" . | nindent 4 }}
spec:
  scaleTargetRef:
    apiVersion: apps/v1
    kind: Deployment
    name: {{ include "${chartName}.fullname" . }}
  minReplicas: {{ .Values.autoscaling.minReplicas }}
  maxReplicas: {{ .Values.autoscaling.maxReplicas }}
  metrics:
    {{- if .Values.autoscaling.targetCPUUtilizationPercentage }}
    - type: Resource
      resource:
        name: cpu
        target:
          type: Utilization
          averageUtilization: {{ .Values.autoscaling.targetCPUUtilizationPercentage }}
    {{- end }}
    {{- if .Values.autoscaling.targetMemoryUtilizationPercentage }}
    - type: Resource
      resource:
        name: memory
        target:
          type: Utilization
          averageUtilization: {{ .Values.autoscaling.targetMemoryUtilizationPercentage }}
    {{- end }}
{{- end }}`;

  // NOTES.txt
  templates['NOTES.txt'] = `1. Get the application URL by running these commands:
{{- if .Values.ingress.enabled }}
{{- range $host := .Values.ingress.hosts }}
  {{- range .paths }}
  http{{ if $.Values.ingress.tls }}s{{ end }}://{{ $host.host }}{{ .path }}
  {{- end }}
{{- end }}
{{- else if contains "NodePort" .Values.service.type }}
  export NODE_PORT=$(kubectl get --namespace {{ .Release.Namespace }} -o jsonpath="{.spec.ports[0].nodePort}" services {{ include "${chartName}.fullname" . }})
  export NODE_IP=$(kubectl get nodes --namespace {{ .Release.Namespace }} -o jsonpath="{.items[0].status.addresses[0].address}")
  echo http://$NODE_IP:$NODE_PORT
{{- else if contains "LoadBalancer" .Values.service.type }}
     NOTE: It may take a few minutes for the LoadBalancer IP to be available.
           You can watch the status of by running 'kubectl get --namespace {{ .Release.Namespace }} svc -w {{ include "${chartName}.fullname" . }}'
  export SERVICE_IP=$(kubectl get svc --namespace {{ .Release.Namespace }} {{ include "${chartName}.fullname" . }} --template "{{ "{{" }} range (index .status.loadBalancer.ingress 0) {{ "}}" }}{{ "{{" }}.{{ "}}" }}{{ "{{" }} end {{ "}}" }}")
  echo http://$SERVICE_IP:{{ .Values.service.port }}
{{- else if contains "ClusterIP" .Values.service.type }}
  export POD_NAME=$(kubectl get pods --namespace {{ .Release.Namespace }} -l "app.kubernetes.io/name={{ include "${chartName}.name" . }},app.kubernetes.io/instance={{ .Release.Name }}" -o jsonpath="{.items[0].metadata.name}")
  export CONTAINER_PORT=$(kubectl get pod --namespace {{ .Release.Namespace }} $POD_NAME -o jsonpath="{.spec.containers[0].ports[0].containerPort}")
  echo "Visit http://127.0.0.1:8080 to use your application"
  kubectl --namespace {{ .Release.Namespace }} port-forward $POD_NAME 8080:$CONTAINER_PORT
{{- end }}`;

  return {
    chartYaml,
    valuesYaml,
    templates,
  };
}

/**
 * Run Helm lint validation
 */
async function validateHelmChart(
  chartPath: string,
  strict: boolean,
  logger: any,
): Promise<{ passed: boolean; output: string; warnings?: string[]; errors?: string[] }> {
  try {
    // Check if helm is installed
    try {
      execSync('helm version --short', { stdio: 'pipe' });
    } catch {
      logger.warn('Helm CLI not found, skipping validation');
      return {
        passed: true,
        output: 'Helm CLI not found, validation skipped',
        warnings: ['Helm CLI not installed - install it for chart validation'],
      };
    }

    // Run helm lint
    const strictFlag = strict ? '--strict' : '';
    const result = execSync(`helm lint ${strictFlag} ${chartPath}`, {
      encoding: 'utf-8',
      stdio: 'pipe',
    });

    return {
      passed: true,
      output: result,
    };
  } catch (error: any) {
    const output = error.stdout || error.message;
    const warnings: string[] = [];
    const errors: string[] = [];

    // Parse helm lint output for warnings and errors
    const lines = output.split('\n');
    for (const line of lines) {
      if (line.includes('[WARNING]')) {
        warnings.push(line);
      } else if (line.includes('[ERROR]')) {
        errors.push(line);
      }
    }

    return {
      passed: errors.length === 0 && (!strict || warnings.length === 0),
      output,
      warnings,
      errors,
    };
  }
}

/**
 * Generate Helm charts implementation
 */
async function generateHelmChartsImpl(
  params: GenerateHelmChartsParams,
  context: ToolContext,
): Promise<Result<GenerateHelmChartsResult>> {
  // Basic parameter validation
  if (!params || typeof params !== 'object') {
    return Failure('Invalid parameters provided');
  }

  // Progress reporting
  const progress = context.progress ? createStandardProgress(context.progress) : undefined;
  const logger = getToolLogger(context, 'generate-helm-charts');
  const timer = createToolTimer(logger, 'generate-helm-charts');

  try {
    const { chartName, appName } = params;

    // Progress: Starting validation
    if (progress) await progress('VALIDATING');

    // Ensure session exists and get typed slice operations
    const sessionResult = await ensureSession(context, params.sessionId);
    if (!sessionResult.ok) {
      return Failure(sessionResult.error);
    }

    const { id: sessionId, state: session } = sessionResult.value;
    const slice = useSessionSlice('generate-helm-charts', io, context, StateSchema);

    if (!slice) {
      return Failure('Session manager not available');
    }

    // Record input in session slice
    await slice.patch(sessionId, { input: params });

    const sessionData = session as unknown as SessionData;

    // Get image from session or params
    const buildResult = (sessionData?.results?.['build-image'] ||
      sessionData?.workflowState?.results?.['build-image']) as
      | { tags?: string[]; imageId?: string }
      | undefined;
    const imageId = params.imageId || buildResult?.tags?.[0] || `${appName}:latest`;

    // Progress: Executing generation
    if (progress) await progress('EXECUTING');

    // Generate Helm chart structure (simplified - no AI for now, just templates)
    const chart = generateBasicHelmChart({ ...params, imageId });

    // Progress: Writing files
    if (progress) await progress('FINALIZING');

    // Write chart to disk - use current directory as base
    const chartPath = path.join('.', 'helm', chartName);
    const templatesPath = path.join(chartPath, 'templates');

    // Create directories
    await fs.mkdir(templatesPath, { recursive: true });

    // Write Chart.yaml
    await fs.writeFile(
      path.join(chartPath, 'Chart.yaml'),
      yaml.dump(chart.chartYaml, { noRefs: true }),
      'utf-8',
    );

    // Write values.yaml
    await fs.writeFile(
      path.join(chartPath, 'values.yaml'),
      yaml.dump(chart.valuesYaml, { noRefs: true, lineWidth: -1 }),
      'utf-8',
    );

    // Write templates
    const files = ['Chart.yaml', 'values.yaml'];
    for (const [filename, content] of Object.entries(chart.templates)) {
      const filePath = path.join(templatesPath, filename);
      await fs.writeFile(filePath, content, 'utf-8');
      files.push(`templates/${filename}`);
    }

    // Write .helmignore
    const helmignore = `# Patterns to ignore when building packages.
# This supports shell glob matching, relative path matching, and
# negation (prefixed with !). Only one pattern per line.
.DS_Store
# Common VCS dirs
.git/
.gitignore
.bzr/
.bzrignore
.hg/
.hgignore
.svn/
# Common backup files
*.swp
*.bak
*.tmp
*.orig
*~
# Various IDEs
.project
.idea/
*.tmproj
.vscode/`;
    await fs.writeFile(path.join(chartPath, '.helmignore'), helmignore, 'utf-8');
    files.push('.helmignore');

    // Run validation if requested
    let validationResult;
    if (params.runValidation !== false) {
      validationResult = await validateHelmChart(
        chartPath,
        params.strictValidation || false,
        logger,
      );

      if (!validationResult.passed && params.strictValidation) {
        logger.warn({ validationResult }, 'Helm chart validation failed');
      }
    }

    // Check for warnings
    const warnings: string[] = [];
    if (!params.resources) {
      warnings.push('No resource limits specified - consider adding for production');
    }
    if (!params.healthCheck?.enabled) {
      warnings.push('No health checks configured - consider adding for resilience');
    }
    if (params.replicas === 1 && params.environment === 'production') {
      warnings.push('Single replica in production - consider increasing for availability');
    }

    // Prepare result
    const result: GenerateHelmChartsResult = {
      chartPath,
      chartName,
      files,
      ...(validationResult && { validationResult }),
      ...(warnings.length > 0 && { warnings }),
      sessionId,
    };

    // Update typed session slice with output and state
    await slice.patch(sessionId, {
      output: result,
      state: {
        lastGeneratedAt: new Date(),
        chartCount: 1,
        lastChartName: chartName,
        lastChartVersion: chart.chartYaml.version,
        validationPassed: validationResult?.passed,
      },
    });

    // Progress: Complete
    if (progress) await progress('COMPLETE');
    timer.end({ chartPath });

    // Return result with file indicator
    const enrichedResult = {
      ...result,
      _fileWritten: true,
      _fileWrittenPath: chartPath,
    };

    return Success(enrichedResult);
  } catch (error) {
    timer.error(error);
    logger.error({ error }, 'Helm chart generation failed');
    return Failure(extractErrorMessage(error));
  }
}

/**
 * Generate Helm charts tool
 */
export const generateHelmCharts = generateHelmChartsImpl;<|MERGE_RESOLUTION|>--- conflicted
+++ resolved
@@ -5,15 +5,9 @@
  * Following the same simplified patterns as other tools
  */
 
-<<<<<<< HEAD
 import path from 'path';
 import { getToolLogger, createToolTimer } from '@lib/tool-helpers';
 import { extractErrorMessage } from '@lib/error-utils';
-=======
-import { joinPaths } from '@/lib/path-utils';
-import { getToolLogger, createToolTimer } from '@/lib/tool-helpers';
-import { extractErrorMessage } from '@/lib/error-utils';
->>>>>>> 134dc936
 import { promises as fs } from 'node:fs';
 import { ensureSession, defineToolIO, useSessionSlice } from '@/mcp/tool-session-helpers';
 // AI imports commented out for now - can be added later for enhanced generation
