--- conflicted
+++ resolved
@@ -1,12 +1,4 @@
-<<<<<<< HEAD
 import { Success, Failure, type Result, TOPICS } from '@/types';
-=======
-/**
- * Generate Helm Charts tool using the new Tool pattern
- */
-
-import { Success, Failure, type Result } from '@/types';
->>>>>>> c6dfbb76
 import type { ToolContext } from '@/mcp/context';
 import type { Tool } from '@/types/tool';
 import { promptTemplates, type HelmChartPromptParams } from '@/ai/prompt-templates';
@@ -39,15 +31,9 @@
   // Build messages using the new prompt engine
   const messages = await buildMessages({
     basePrompt,
-<<<<<<< HEAD
     topic: TOPICS.GENERATE_HELM_CHARTS,
     tool: 'generate-helm-charts',
-    environment: validatedParams.environment || 'production',
-=======
-    topic: 'generate_helm_charts',
-    tool: name,
     environment: input.environment || 'production',
->>>>>>> c6dfbb76
     contract: {
       name: 'helm_chart_v1',
       description: 'Generate Helm charts for Kubernetes deployments',
