/**
 * Generate Kubernetes Manifests tool using the new Tool pattern
 */

import { Success, Failure, type Result } from '@/types';
import type { ToolContext } from '@/mcp/context';
import type { Tool } from '@/types/tool';
import { promptTemplates, K8sManifestPromptParams } from '@/ai/prompt-templates';
import { buildMessages } from '@/ai/prompt-engine';
import { toMCPMessages } from '@/mcp/ai/message-converter';
import { generateK8sManifestsSchema } from './schema';
import type { AIResponse } from '../ai-response-types';
import * as yaml from 'js-yaml';
import { promises as fs } from 'node:fs';
import path from 'node:path';
<<<<<<< HEAD
import { updateSession } from '@/mcp/tool-session-helpers';
=======
import type { z } from 'zod';
>>>>>>> 3c72d3ea

// Type definition for Kubernetes manifests
interface KubernetesManifest extends Record<string, unknown> {
  apiVersion: string;
  kind: string;
  metadata?: {
    name?: string;
    namespace?: string;
    labels?: Record<string, string>;
    [key: string]: unknown;
  };
  spec?: {
    selector?: {
      matchLabels?: Record<string, string>;
      [key: string]: unknown;
    };
    template?: {
      metadata?: {
        labels?: Record<string, string>;
        [key: string]: unknown;
      };
      [key: string]: unknown;
    };
    [key: string]: unknown;
  };
}

const name = 'generate-k8s-manifests';
const description = 'Generate Kubernetes deployment manifests';
const version = '2.1.0';

async function run(
  input: z.infer<typeof generateK8sManifestsSchema>,
  ctx: ToolContext,
): Promise<Result<AIResponse>> {
  const {
    appName,
    imageId,
    namespace = 'default',
    replicas = 3,
    port = 8080,
    serviceType = 'ClusterIP',
    ingressEnabled = false,
    resources,
    healthCheck,
  } = input;

  // Generate prompt from template
  const promptParams = {
    appName,
    image: imageId,
    replicas,
    port,
    namespace,
    serviceType,
    ingressEnabled,
    healthCheck: healthCheck?.enabled === true,
    resources: resources?.limits
      ? {
          cpu: resources.limits.cpu,
          memory: resources.limits.memory,
        }
      : undefined,
  } as K8sManifestPromptParams;
  const basePrompt = promptTemplates.k8sManifests(promptParams);

  // Build messages using the new prompt engine
  const messages = await buildMessages({
    basePrompt,
    topic: 'generate_k8s_manifests',
    tool: 'generate-k8s-manifests',
    environment: 'production',
    contract: {
      name: 'kubernetes_manifests_v1',
      description: 'Generate Kubernetes YAML manifests',
    },
    knowledgeBudget: 4000, // Larger budget for K8s manifests
  });

  // Execute via AI with structured messages
  const mcpMessages = toMCPMessages(messages);
  const response = await ctx.sampling.createMessage({
    ...mcpMessages,
    maxTokens: 8192,
    modelPreferences: {
      hints: [{ name: 'kubernetes-manifests' }],
    },
  });

  // Parse and validate the generated manifests
  try {
    const responseText = response.content[0]?.text || '';
    let manifestsContent = responseText;

    // Clean up the response if needed
    if (manifestsContent.includes('```yaml')) {
      const yamlMatch = manifestsContent.match(/```yaml\n([\s\S]*?)```/);
      if (yamlMatch?.[1]) {
        manifestsContent = yamlMatch[1].trim();
      }
    } else if (manifestsContent.includes('```')) {
      manifestsContent = manifestsContent.replace(/```/g, '').trim();
    }

    // Parse YAML to validate it
    const manifests: KubernetesManifest[] = [];
    const docs = manifestsContent.split(/^---$/m).filter((doc) => doc.trim());

    for (const doc of docs) {
      try {
        const manifest = yaml.load(doc) as KubernetesManifest;
        if (!manifest || typeof manifest !== 'object') {
          ctx.logger.warn({ doc: doc.substring(0, 100) }, 'Skipping non-object manifest');
          continue;
        }

        // Validate essential Kubernetes fields
        if (!manifest.apiVersion || typeof manifest.apiVersion !== 'string') {
          return Failure(
            `Manifest missing apiVersion: ${JSON.stringify(manifest).substring(0, 100)}`,
          );
        }
        if (!manifest.kind || typeof manifest.kind !== 'string') {
          return Failure(`Manifest missing kind: ${JSON.stringify(manifest).substring(0, 100)}`);
        }
        if (!manifest.metadata?.name) {
          return Failure(`Manifest missing metadata.name: ${manifest.kind}`);
        }

        // Validate specific resource types
        if (manifest.kind === 'Deployment') {
          if (typeof manifest.apiVersion === 'string' && manifest.apiVersion !== 'apps/v1') {
            ctx.logger.warn(
              { apiVersion: manifest.apiVersion },
              'Deployment using non-standard API version',
            );
          }
          if (!manifest.spec?.selector?.matchLabels) {
            return Failure('Deployment missing spec.selector.matchLabels');
          }
          if (!manifest.spec?.template?.metadata?.labels) {
            return Failure('Deployment missing spec.template.metadata.labels');
          }
          // Check that selector matches template labels
          const selectorLabels = manifest.spec.selector.matchLabels;
          const templateLabels = manifest.spec.template.metadata.labels;
          for (const key in selectorLabels) {
            if (selectorLabels[key] !== templateLabels[key]) {
              return Failure(`Deployment selector label ${key} doesn't match template label`);
            }
          }
        }

        if (manifest.kind === 'Service') {
          if (typeof manifest.apiVersion === 'string' && manifest.apiVersion !== 'v1') {
            ctx.logger.warn(
              { apiVersion: manifest.apiVersion },
              'Service using non-standard API version',
            );
          }
          if (!manifest.spec?.selector) {
            return Failure('Service missing spec.selector');
          }
        }

        if (manifest.kind === 'Ingress') {
          if (
            typeof manifest.apiVersion === 'string' &&
            !manifest.apiVersion.startsWith('networking.k8s.io/')
          ) {
            ctx.logger.warn(
              { apiVersion: manifest.apiVersion },
              'Ingress using legacy API version',
            );
          }
        }

        manifests.push(manifest);
      } catch (parseError) {
        ctx.logger.error(
          {
            error: parseError instanceof Error ? parseError.message : String(parseError),
            doc: doc.substring(0, 200),
          },
          'Failed to parse YAML document',
        );
        return Failure(
          `Invalid YAML in manifest: ${parseError instanceof Error ? parseError.message : 'Unknown error'}`,
        );
      }
    }

    if (manifests.length === 0) {
      return Failure('No valid Kubernetes manifests were generated');
    }

    // Log what we validated
    ctx.logger.info(
      {
        manifestCount: manifests.length,
        kinds: manifests.map((m) => m.kind),
        names: manifests.map((m) => m.metadata?.name),
      },
      'Validated Kubernetes manifests',
    );

    // Write manifests to file if path is provided
    let manifestPath = '';
    if (input.path) {
      manifestPath = path.isAbsolute(input.path)
        ? input.path
        : path.resolve(process.cwd(), input.path);

      const filename = `${input.appName}-manifests.yaml`;
      manifestPath = path.join(manifestPath, filename);

      await fs.writeFile(manifestPath, manifestsContent, 'utf-8');
      ctx.logger.info({ manifestPath }, 'Kubernetes manifests written to disk');
    }

    // Store the manifests in session if we have a sessionId
    if (validatedParams.sessionId) {
      await updateSession(
        validatedParams.sessionId,
        {
          metadata: {
            k8sManifests: manifestsContent,
            manifestPath,
            validatedResources: manifests.map((m) => ({ kind: m.kind, name: m.metadata?.name })),
          },
          current_step: 'generate-k8s-manifests',
        },
        context,
      );
    }

    return Success({
      manifests: manifestsContent,
      manifestPath,
      validatedResources: manifests.map((m) => ({ kind: m.kind, name: m.metadata?.name })),
      sessionId: input.sessionId,
      workflowHints: {
        nextStep: 'deploy',
        message: `Kubernetes manifests generated and validated successfully. ${manifestPath ? `Saved to ${manifestPath}. ` : ''}Use "deploy" with sessionId ${input.sessionId || '<sessionId>'} to deploy to your cluster.`,
      },
    });
  } catch (e) {
    const error = e as Error;
    return Failure(`Manifest generation failed: ${error.message}`);
  }
}

const tool: Tool<typeof generateK8sManifestsSchema, AIResponse> = {
  name,
  description,
  category: 'kubernetes',
  version,
  schema: generateK8sManifestsSchema,
  run,
};

export default tool;

export const metadata = {
  name,
  description,
  version,
  aiDriven: true,
  knowledgeEnhanced: true,
};<|MERGE_RESOLUTION|>--- conflicted
+++ resolved
@@ -13,11 +13,8 @@
 import * as yaml from 'js-yaml';
 import { promises as fs } from 'node:fs';
 import path from 'node:path';
-<<<<<<< HEAD
 import { updateSession } from '@/mcp/tool-session-helpers';
-=======
 import type { z } from 'zod';
->>>>>>> 3c72d3ea
 
 // Type definition for Kubernetes manifests
 interface KubernetesManifest extends Record<string, unknown> {
@@ -239,9 +236,9 @@
     }
 
     // Store the manifests in session if we have a sessionId
-    if (validatedParams.sessionId) {
+    if (input.sessionId) {
       await updateSession(
-        validatedParams.sessionId,
+        input.sessionId,
         {
           metadata: {
             k8sManifests: manifestsContent,
@@ -250,7 +247,7 @@
           },
           current_step: 'generate-k8s-manifests',
         },
-        context,
+        ctx,
       );
     }
 
