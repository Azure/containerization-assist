/**
 * Resolve Base Images Tool - Standardized Implementation
 *
 * Resolves optimal Docker base images for applications using standardized
 * helpers for consistency and improved error handling
 *
 * @example
 * ```typescript
 * const result = await resolveBaseImages({
 *   sessionId: 'session-123', // optional
 *   technology: 'nodejs',
 *   requirements: { environment: 'production', security: 'high' }
 * }, context, logger);
 *
 * if (result.primaryImage) {
 *   console.log('Recommended image:', result.primaryImage.name);
 *   console.log('Rationale:', result.rationale);
 * }
 * ```
 */

import { getSession, updateSession } from '@mcp/tool-session-helpers';
import { extractErrorMessage } from '../../lib/error-utils';
import type { ToolContext } from '../../mcp/context';
import { createTimer, createLogger, type Logger } from '../../lib/logger';
import { getRecommendedBaseImage } from '../../lib/base-images';
import { scoreConfigCandidates } from '@lib/integrated-scoring';
import { getKnowledgeForCategory } from '../../knowledge';

// Helper functions for base image resolution
function getSuggestedBaseImages(language: string): string[] {
  const suggestions: Record<string, string[]> = {
    javascript: ['node:18-alpine', 'node:18-slim', 'node:18'],
    typescript: ['node:18-alpine', 'node:18-slim', 'node:18'],
    python: ['python:3.11-alpine', 'python:3.11-slim', 'python:3.11'],
    java: ['openjdk:17-alpine', 'openjdk:17-slim', 'openjdk:17'],
    go: ['golang:1.21-alpine', 'golang:1.21', 'alpine:latest'],
    rust: ['rust:1.70-alpine', 'rust:1.70', 'alpine:latest'],
  };
  return suggestions[language] || ['alpine:latest'];
}

async function getBaseImageKnowledge(
  language: string,
  environment: string,
  _securityLevel: string,
  logger: Logger,
): Promise<{
  recommendations: string[];
  securityNotes: string[];
  performanceNotes: string[];
  compatibilityWarnings: string[];
}> {
  try {
    // Query knowledge base for base image recommendations
    const dockerfileKnowledge = await getKnowledgeForCategory('dockerfile', `FROM ${language}`, {
      language,
      environment,
    });

    // Get security-specific knowledge
    const securityKnowledge = await getKnowledgeForCategory('security', `base image ${language}`, {
      language,
    });

    // Extract relevant recommendations
    const recommendations: string[] = [];
    const securityNotes: string[] = [];
    const performanceNotes: string[] = [];
    const compatibilityWarnings: string[] = [];

    // Process dockerfile knowledge
    dockerfileKnowledge.forEach((match) => {
      if (match.entry.tags?.includes('base-image')) {
        recommendations.push(match.entry.recommendation);
      }
      if (match.entry.tags?.includes('performance')) {
        performanceNotes.push(match.entry.recommendation);
      }
      if (match.entry.tags?.includes('compatibility')) {
        compatibilityWarnings.push(match.entry.recommendation);
      }
    });

    // Process security knowledge
    securityKnowledge.forEach((match) => {
      if (match.entry.severity === 'high' || match.entry.tags?.includes('base-image')) {
        securityNotes.push(match.entry.recommendation);
      }
    });

    // Add default recommendations based on language if none found
    if (recommendations.length === 0) {
      const defaults: Record<string, string[]> = {
        javascript: [
          'Use node:lts-alpine for production',
          'Consider node:18-alpine for smaller size',
        ],
        typescript: [
          'Use node:lts-alpine for production',
          'Consider node:18-alpine for smaller size',
        ],
        python: [
          'Use python:3.11-slim for production',
          'Consider python:3.11-alpine for minimal size',
        ],
        java: ['Use eclipse-temurin:17-alpine for production', 'Consider amazoncorretto for AWS'],
        go: ['Use golang:1.21-alpine for builds', 'Consider scratch or distroless for runtime'],
      };
      recommendations.push(
        ...(defaults[language] || ['Consider Alpine-based images for smaller size']),
      );
    }

    logger.debug(
      {
        language,
        recommendationCount: recommendations.length,
        securityNotesCount: securityNotes.length,
      },
      'Retrieved knowledge-based recommendations',
    );

    return {
      recommendations,
      securityNotes,
      performanceNotes,
      compatibilityWarnings,
    };
  } catch (error) {
    logger.debug({ error }, 'Failed to get knowledge recommendations, using defaults');
    return {
      recommendations: [],
      securityNotes: [],
      performanceNotes: [],
      compatibilityWarnings: [],
    };
  }
}

async function getImageMetadata(
  name: string,
  tag: string,
  logger: Logger,
): Promise<{
  name: string;
  tag: string;
  digest?: string;
  size?: string;
  lastUpdated?: string;
}> {
  // Simplified metadata - in a real system this would query registries
  logger.debug({ name, tag }, 'Getting image metadata');

  return {
    name,
    tag,
    digest: `sha256:${Math.random().toString(16).substr(2, 64)}`, // Mock digest
    size: tag.includes('alpine') ? '5MB' : tag.includes('slim') ? '100MB' : '200MB',
    lastUpdated: new Date().toISOString(),
  };
}
import { Success, Failure, type Result } from '../../types';
<<<<<<< HEAD
import { getSuggestedBaseImages, getRecommendedBaseImage } from '../../lib/base-images';
import { getSuccessChainHint, type SessionContext } from '../../lib/chain-hints';
import { TOOL_NAMES } from '../../exports/tools.js';
=======
>>>>>>> e8c523bf
import type { ResolveBaseImagesParams } from './schema';

export interface BaseImageRecommendation {
  sessionId: string;
  technology?: string;
  primaryImage: {
    name: string;
    tag: string;
    digest?: string;
    size?: number;
    lastUpdated?: string;
    score?: number;
    knowledgeBasedRecommendations?: string[];
  };
  alternativeImages?: Array<{
    name: string;
    tag: string;
    reason: string;
    score?: number;
    pros?: string[];
    cons?: string[];
  }>;
  rationale: string;
  securityConsiderations?: string[];
  performanceNotes?: string[];
  compatibilityWarnings?: string[];
  bestPractices?: string[];
}

/**
 * Base image resolution implementation - direct execution without wrapper
 */
async function resolveBaseImagesImpl(
  params: ResolveBaseImagesParams,
  context: ToolContext,
): Promise<Result<BaseImageRecommendation>> {
  // Basic parameter validation (essential validation only)
  if (!params || typeof params !== 'object') {
    return Failure('Invalid parameters provided');
  }
  const logger = context.logger || createLogger({ name: 'resolve-base-images' });
  const timer = createTimer(logger, 'resolve-base-images');

  try {
    const { technology, requirements = {} } = params;

    // Extract requirements
    const targetEnvironment = (requirements.environment as string) || 'production';
    const securityLevel = (requirements.security as string) || 'medium';

    logger.info({ technology, targetEnvironment, securityLevel }, 'Resolving base images');

    // Resolve session (now always optional)
    const sessionResult = await getSession(params.sessionId, context);

    if (!sessionResult.ok) {
      return Failure(sessionResult.error);
    }

    const { id: sessionId, state: session } = sessionResult.value;
    logger.info({ sessionId, technology, targetEnvironment }, 'Starting base image resolution');

    // Get analysis result from session or use provided technology
    const sessionState = session as
      | { analysis_result?: { language?: string; framework?: string } }
      | null
      | undefined;
    const analysisResult = sessionState?.analysis_result;

    // Use provided technology or fall back to session analysis
    const language = technology || analysisResult?.language;
    if (!language) {
      return Failure(
        'No technology specified. Provide technology parameter or run analyze-repo tool first.',
      );
    }

    const framework = analysisResult?.framework;
    const suggestedImages = getSuggestedBaseImages(language);

    // Get knowledge-based recommendations for base images
    const knowledgeData = await getBaseImageKnowledge(
      language,
      targetEnvironment,
      securityLevel,
      logger,
    );

    const {
      recommendations: knowledgeRecommendations,
      securityNotes: knowledgeSecurityNotes,
      performanceNotes: knowledgePerformanceNotes,
      compatibilityWarnings: knowledgeCompatibilityWarnings,
    } = knowledgeData;

    // Select primary image based on environment and security level
    let primaryImage = suggestedImages[0] ?? getRecommendedBaseImage(language); // Default fallback
    if (targetEnvironment === 'production' && securityLevel === 'high') {
      // Prefer alpine or slim images for production with high security
      primaryImage =
        suggestedImages.find((img) => img.includes('alpine') || img.includes('slim')) ??
        primaryImage;
    }

    const [imageName, imageTag] = primaryImage.split(':');

    // Get real image metadata from Docker registry
    // Use registry client directly without factory wrapper
    const imageMetadata = await getImageMetadata(imageName ?? 'node', imageTag ?? 'latest', logger);

    // Score the primary image
    let primaryScore: number | undefined;
    try {
      const testDockerfile = `FROM ${primaryImage}`;
      const scoring = await scoreConfigCandidates(
        [testDockerfile],
        'dockerfile',
        params.targetEnvironment || targetEnvironment,
        logger,
      );
      if (scoring.ok && scoring.value[0]) {
        primaryScore = scoring.value[0].score;
        logger.info({ primaryImage, primaryScore }, 'Scored primary base image');
      }
    } catch (error) {
      logger.debug({ error }, 'Could not score primary image, continuing without score');
    }

    // Score alternative images
    const scoredAlternatives = await Promise.all(
      suggestedImages.slice(1, 3).map(async (img) => {
        const [name, tag] = img.split(':');
        let score: number | undefined;
        try {
          const testDockerfile = `FROM ${img}`;
          const scoring = await scoreConfigCandidates(
            [testDockerfile],
            'dockerfile',
            params.targetEnvironment || targetEnvironment,
            logger,
          );
          if (scoring.ok && scoring.value[0]) {
            score = scoring.value[0].score;
          }
        } catch {
          // Continue without score
        }
        return {
          name: name ?? 'node',
          tag: tag ?? 'latest',
          reason: img.includes('alpine') ? 'Smaller size, better security' : 'More compatibility',
          ...(score !== undefined && { score }),
        };
      }),
    );

    // Sort alternatives by score if available
    scoredAlternatives.sort((a, b) => (b.score || 0) - (a.score || 0));

    const recommendation: BaseImageRecommendation = {
      sessionId,
      primaryImage: {
        name: imageMetadata.name,
        tag: imageMetadata.tag,
        ...(imageMetadata.digest && { digest: imageMetadata.digest }),
        ...(imageMetadata.size && { size: parseInt(imageMetadata.size) || 0 }),
        ...(imageMetadata.lastUpdated && { lastUpdated: imageMetadata.lastUpdated }),
        ...(primaryScore !== undefined && { score: primaryScore }),
        ...(knowledgeRecommendations.length > 0 && {
          knowledgeBasedRecommendations: knowledgeRecommendations.slice(0, 3),
        }),
      },
      alternativeImages: scoredAlternatives.map((alt) => ({
        ...alt,
        pros: alt.name.includes('alpine')
          ? ['Minimal size', 'Reduced attack surface', 'Fast startup']
          : alt.name.includes('slim')
            ? ['Smaller than standard', 'Good compatibility', 'Security patches']
            : ['Full compatibility', 'All packages included', 'Well-tested'],
        cons: alt.name.includes('alpine')
          ? ['Possible glibc compatibility issues', 'Limited package availability']
          : alt.name.includes('slim')
            ? ['Missing some development tools']
            : ['Larger image size', 'More potential vulnerabilities'],
      })),
      rationale: `Selected ${primaryImage} for ${language}${framework ? `/${framework}` : ''} application based on ${targetEnvironment} environment with ${securityLevel} security requirements`,
      technology: language,
      securityConsiderations: [
        securityLevel === 'high'
          ? 'Using minimal Alpine-based image for reduced attack surface'
          : 'Standard base image with regular security updates',
        'Recommend scanning with Trivy or Snyk before deployment',
        ...knowledgeSecurityNotes,
      ].filter(Boolean),
      performanceNotes: [
        primaryImage.includes('alpine')
          ? 'Alpine images are smaller but may have compatibility issues with some packages'
          : 'Standard images have better compatibility but larger size',
        ...knowledgePerformanceNotes,
      ].filter(Boolean),
      ...(knowledgeCompatibilityWarnings.length > 0 && {
        compatibilityWarnings: knowledgeCompatibilityWarnings,
      }),
      ...(knowledgeRecommendations.length > 0 && {
        bestPractices: knowledgeRecommendations.slice(0, 5),
      }),
    };

    // Update session with recommendation using standardized helper
    const updateResult = await updateSession(
      sessionId,
      {
        base_image_recommendation: recommendation,
        completed_steps: [...(session.completed_steps || []), 'resolve-base-images'],
      },
      context,
    );

    if (!updateResult.ok) {
      logger.warn(
        { error: updateResult.error },
        'Failed to update session, but resolution succeeded',
      );
    }

    timer.end({ primaryImage, sessionId, technology: language });
    logger.info(
      { sessionId, primaryImage, technology: language },
      'Base image resolution completed',
    );

    // Add chain hint to the recommendation
    const enrichedRecommendation = {
      ...recommendation,
      sessionId,
<<<<<<< HEAD
      NextStep: getSuccessChainHint(TOOL_NAMES.RESOLVE_BASE_IMAGES, {
        completed_steps: session.completed_steps || [],
        ...((session as SessionContext).analysis_result && {
          analysis_result: (session as SessionContext).analysis_result,
        }),
      }),
=======
      chainHint:
        'Next: generate_dockerfile with recommended base image or update existing Dockerfile',
>>>>>>> e8c523bf
    };

    return Success(enrichedRecommendation);
  } catch (error) {
    timer.error(error);
    logger.error({ error }, 'Base image resolution failed');

    return Failure(extractErrorMessage(error));
  }
}

/**
 * Resolve base images tool
 */
export const resolveBaseImages = resolveBaseImagesImpl;<|MERGE_RESOLUTION|>--- conflicted
+++ resolved
@@ -161,12 +161,8 @@
   };
 }
 import { Success, Failure, type Result } from '../../types';
-<<<<<<< HEAD
-import { getSuggestedBaseImages, getRecommendedBaseImage } from '../../lib/base-images';
 import { getSuccessChainHint, type SessionContext } from '../../lib/chain-hints';
 import { TOOL_NAMES } from '../../exports/tools.js';
-=======
->>>>>>> e8c523bf
 import type { ResolveBaseImagesParams } from './schema';
 
 export interface BaseImageRecommendation {
@@ -402,17 +398,12 @@
     const enrichedRecommendation = {
       ...recommendation,
       sessionId,
-<<<<<<< HEAD
       NextStep: getSuccessChainHint(TOOL_NAMES.RESOLVE_BASE_IMAGES, {
         completed_steps: session.completed_steps || [],
         ...((session as SessionContext).analysis_result && {
           analysis_result: (session as SessionContext).analysis_result,
         }),
       }),
-=======
-      chainHint:
-        'Next: generate_dockerfile with recommended base image or update existing Dockerfile',
->>>>>>> e8c523bf
     };
 
     return Success(enrichedRecommendation);
