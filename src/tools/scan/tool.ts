--- conflicted
+++ resolved
@@ -6,14 +6,12 @@
  */
 
 import { getSession, updateSession } from '@mcp/tool-session-helpers';
-import { extractErrorMessage } from '../../lib/error-utils';
 import type { ToolContext } from '../../mcp/context';
 import { createTimer, createLogger } from '../../lib/logger';
 import { createSecurityScanner } from '../../lib/scanner';
 import { Success, Failure, type Result } from '../../types';
 import { getKnowledgeForCategory } from '../../knowledge';
 import type { ScanImageParams } from './schema';
-<<<<<<< HEAD
 import type { SessionData } from '../session-types';
 import {
   getSuccessChainHint,
@@ -22,16 +20,6 @@
   type SessionContext,
 } from '../../lib/chain-hints';
 import { TOOL_NAMES } from '../../exports/tools.js';
-=======
-
-// Session data type for accessing build results
-interface SessionData {
-  build_result?: {
-    imageId?: string;
-    tags?: string[];
-  };
-}
->>>>>>> e8c523bf
 
 interface DockerScanResult {
   vulnerabilities?: Array<{
@@ -294,19 +282,12 @@
       },
       scanTime: dockerScanResult.scanTime ?? new Date().toISOString(),
       passed,
-<<<<<<< HEAD
       NextStep: getSuccessChainHint(TOOL_NAMES.SCAN_IMAGE, sessionContext),
-=======
-      chainHint: passed
-        ? 'Next: tag_image or push_image'
-        : 'Next: fix vulnerabilities with fix_dockerfile or proceed to tag_image',
->>>>>>> e8c523bf
     });
   } catch (error) {
     timer.error(error);
     logger.error({ error }, 'Image scan failed');
 
-<<<<<<< HEAD
     // Add failure chain hint - use basic context since session may not be available
     const sessionContext = {
       completed_steps: [],
@@ -316,9 +297,6 @@
     const chainHint = formatChainHint(hint);
 
     return Failure(`${errorMessage}\n${chainHint}`);
-=======
-    return Failure(extractErrorMessage(error));
->>>>>>> e8c523bf
   }
 }
 
