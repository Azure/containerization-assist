/**
 * Verify Deployment Tool - Standardized Implementation
 *
 * Verifies Kubernetes deployment health and retrieves endpoints using
 * standardized helpers for consistency and improved error handling
 *
 * @example
 * ```typescript
 * const result = await verifyDeployment({
 *   sessionId: 'session-123',
 *   deploymentName: 'my-app',
 *   namespace: 'production',
 *   checks: ['pods', 'services', 'health']
 * }, context, logger);
 *
 * if (result.success) {
 *   logger.info('Deployment verified', {
 *     ready: result.ready,
 *     endpoints: result.endpoints
 *   });
 * }
 * ```
 */

import { getSession, updateSession } from '@mcp/tool-session-helpers';
import { extractErrorMessage } from '../../lib/error-utils';
import type { ToolContext } from '../../mcp/context';
import { createKubernetesClient, KubernetesClient } from '../../lib/kubernetes';
import { createTimer, createLogger } from '../../lib/logger';
import { DEFAULT_TIMEOUTS } from '../../config/defaults';
import { Success, Failure, type Result } from '../../types';
import type { VerifyDeploymentParams } from './schema';
import { getSuccessChainHint, type SessionContext } from '../../lib/chain-hints';
import { TOOL_NAMES } from '../../exports/tools.js';

export interface VerifyDeploymentResult {
  success: boolean;
  sessionId: string;
  namespace: string;
  deploymentName: string;
  serviceName: string;
  endpoints: Array<{
    type: 'internal' | 'external';
    url: string;
    port: number;
    healthy?: boolean;
  }>;
  ready: boolean;
  replicas: number;
  status: {
    readyReplicas: number;
    totalReplicas: number;
    conditions: Array<{
      type: string;
      status: string;
      message: string;
    }>;
  };
  healthCheck?: {
    status: 'healthy' | 'unhealthy' | 'unknown';
    message: string;
    checks?: Array<{
      name: string;
      status: 'pass' | 'fail';
      message?: string;
    }>;
  };
}

/**
 * Check deployment health
 */
async function checkDeploymentHealth(
  k8sClient: KubernetesClient,
  namespace: string,
  deploymentName: string,
  timeout: number,
): Promise<{
  ready: boolean;
  readyReplicas: number;
  totalReplicas: number;
  status: 'healthy' | 'unhealthy' | 'unknown';
  message: string;
}> {
  const startTime = Date.now();
  const pollInterval = DEFAULT_TIMEOUTS.healthCheck || 5000;

  while (Date.now() - startTime < timeout * 1000) {
    const statusResult = await k8sClient.getDeploymentStatus(namespace, deploymentName);

    if (statusResult.ok && statusResult.value?.ready) {
      return {
        ready: true,
        readyReplicas: statusResult.value.readyReplicas ?? 0,
        totalReplicas: statusResult.value.totalReplicas ?? 0,
        status: 'healthy',
        message: 'Deployment is healthy and ready',
      };
    }

    // Wait before checking again using configured interval
    await new Promise((resolve) => setTimeout(resolve, pollInterval));
  }

  return {
    ready: false,
    readyReplicas: 0,
    totalReplicas: 1,
    status: 'unhealthy',
    message: 'Deployment health check timed out',
  };
}

/**
 * Check endpoint health
 */
async function checkEndpointHealth(url: string): Promise<boolean> {
  try {
    // Make HTTP health check request
    const controller = new AbortController();
    const timeoutId = setTimeout(() => controller.abort(), DEFAULT_TIMEOUTS.healthCheck || 5000);

    try {
      const response = await fetch(url, {
        method: 'GET',
        signal: controller.signal,
        headers: {
          'User-Agent': 'containerization-assist-health-check',
        },
      });

      clearTimeout(timeoutId);

      // Consider 2xx and 3xx responses as healthy
      return response.ok || (response.status >= 300 && response.status < 400);
    } catch (fetchError: unknown) {
      clearTimeout(timeoutId);

      // If it's an abort error, the request timed out
      if (fetchError instanceof Error && fetchError.name === 'AbortError') {
        return false;
      }

      // For other errors (network issues, etc.), consider unhealthy
      return false;
    }
  } catch {
    return false;
  }
}

/**
 * Deployment verification implementation - direct execution without wrapper
 */
async function verifyDeploymentImpl(
  params: VerifyDeploymentParams,
  context: ToolContext,
): Promise<Result<VerifyDeploymentResult>> {
  // Basic parameter validation (essential validation only)
  if (!params || typeof params !== 'object') {
    return Failure('Invalid parameters provided');
  }
  const logger = context.logger || createLogger({ name: 'verify-deployment' });
  const timer = createTimer(logger, 'verify-deployment');

  try {
    const {
      deploymentName: configDeploymentName,
      namespace: configNamespace,
      checks = ['pods', 'services', 'health'],
    } = params;

    const timeout = 60;

    logger.info(
      { deploymentName: configDeploymentName, namespace: configNamespace },
      'Starting deployment verification',
    );

    // Resolve session (now always optional)
    const sessionResult = await getSession(params.sessionId, context);

    if (!sessionResult.ok) {
      return Failure(sessionResult.error);
    }

    const { id: sessionId, state: session } = sessionResult.value;
    logger.info({ sessionId, checks }, 'Starting Kubernetes deployment verification');

    const k8sClient = createKubernetesClient(logger);

    // Get deployment info from session or config
    const sessionState = session as
      | {
          deployment_result?: {
            namespace?: string;
            deploymentName?: string;
            serviceName?: string;
            endpoints?: Array<{
              type: 'internal' | 'external';
              url: string;
              port: number;
              healthy?: boolean;
            }>;
          };
        }
      | null
      | undefined;
    const deploymentResult = sessionState?.deployment_result;
    if (!deploymentResult && !configDeploymentName) {
      return Failure(
        'No deployment found. Provide deploymentName parameter or run deploy tool first.',
      );
    }

    const namespace = configNamespace ?? deploymentResult?.namespace ?? 'default';
    const deploymentName = configDeploymentName ?? deploymentResult?.deploymentName ?? 'app';
    const serviceName = deploymentResult?.serviceName ?? deploymentName;
    const endpoints = deploymentResult?.endpoints ?? [];

    logger.info({ namespace, deploymentName }, 'Checking deployment health');

    // Check deployment health
    const health = await checkDeploymentHealth(k8sClient, namespace, deploymentName, timeout);

    // Initialize health checks
    const healthChecks: Array<{ name: string; status: 'pass' | 'fail'; message?: string }> = [];

    // Check each endpoint if 'health' is in checks
    if (checks.includes('health')) {
      for (const endpoint of endpoints) {
        if (endpoint.type === 'external') {
          const isHealthy = await checkEndpointHealth(endpoint.url);
          endpoint.healthy = isHealthy;
          healthChecks.push({
            name: `${endpoint.type}-endpoint`,
            status: isHealthy ? 'pass' : 'fail',
            message: `${endpoint.url}:${endpoint.port}`,
          });
        }
      }
    }

    // Determine overall health status
    const allHealthy = healthChecks.every((check) => check.status === 'pass');
    const overallStatus =
      health.ready && (healthChecks.length === 0 || allHealthy)
        ? 'healthy'
        : health.ready
          ? 'unhealthy'
          : 'unknown';

    // Update session with verification results using standardized helper
    const updateResult = await updateSession(
      sessionId,
      {
        verification_result: {
          success: true,
          namespace,
          deploymentName,
          serviceName,
          endpoints,
          ready: health.ready,
          replicas: health.totalReplicas,
          status: {
            readyReplicas: health.readyReplicas,
            totalReplicas: health.totalReplicas,
            conditions: [
              {
                type: 'Available',
                status: health.ready ? 'True' : 'False',
                message: health.message,
              },
            ],
          },
          healthCheck: {
            status: overallStatus,
            message: health.message,
            checks: healthChecks,
          },
        },
        completed_steps: [...(session.completed_steps || []), 'verify-deployment'],
      },
      context,
    );

    if (!updateResult.ok) {
      logger.warn(
        { error: updateResult.error },
        'Failed to update session, but verification succeeded',
      );
    }

    timer.end({ deploymentName, ready: health.ready, sessionId });
    logger.info(
      {
        sessionId,
        deploymentName,
        namespace,
        ready: health.ready,
        healthStatus: overallStatus,
      },
      'Kubernetes deployment verification completed',
    );

    const result: VerifyDeploymentResult = {
      success: true,
      sessionId,
      namespace,
      deploymentName,
      serviceName,
      endpoints: endpoints as Array<{
        type: 'internal' | 'external';
        url: string;
        port: number;
        healthy?: boolean;
      }>,
      ready: health.ready,
      replicas: health.totalReplicas,
      status: {
        readyReplicas: health.readyReplicas,
        totalReplicas: health.totalReplicas,
        conditions: [
          {
            type: 'Available',
            status: health.ready ? 'True' : 'False',
            message: health.message,
          },
        ],
      },
      healthCheck: {
        status: overallStatus,
        message: health.message,
        ...(healthChecks.length > 0 && { checks: healthChecks }),
      },
    };

    // Add chain hint based on verification status
    const enrichedResult = {
      ...result,
<<<<<<< HEAD
      NextStep: getSuccessChainHint(TOOL_NAMES.VERIFY_DEPLOYMENT, {
        completed_steps: session.completed_steps || [],
        ...((session as SessionContext).analysis_result && {
          analysis_result: (session as SessionContext).analysis_result,
        }),
      }),
=======
      chainHint:
        health.ready && overallStatus === 'healthy'
          ? 'Deployment verified successfully! Your application is running.'
          : overallStatus === 'healthy'
            ? 'Deployment is starting up. Wait and verify again, or check logs for issues.'
            : 'Deployment has issues. Check healthCheck details and pod logs for troubleshooting.',
>>>>>>> e8c523bf
    };

    return Success(enrichedResult);
  } catch (error) {
    timer.error(error);
    logger.error({ error }, 'Deployment verification failed');

    return Failure(extractErrorMessage(error));
  }
}

/**
 * Verify deployment tool
 */
export const verifyDeployment = verifyDeploymentImpl;<|MERGE_RESOLUTION|>--- conflicted
+++ resolved
@@ -338,21 +338,12 @@
     // Add chain hint based on verification status
     const enrichedResult = {
       ...result,
-<<<<<<< HEAD
       NextStep: getSuccessChainHint(TOOL_NAMES.VERIFY_DEPLOYMENT, {
         completed_steps: session.completed_steps || [],
         ...((session as SessionContext).analysis_result && {
           analysis_result: (session as SessionContext).analysis_result,
         }),
       }),
-=======
-      chainHint:
-        health.ready && overallStatus === 'healthy'
-          ? 'Deployment verified successfully! Your application is running.'
-          : overallStatus === 'healthy'
-            ? 'Deployment is starting up. Wait and verify again, or check logs for issues.'
-            : 'Deployment has issues. Check healthCheck details and pod logs for troubleshooting.',
->>>>>>> e8c523bf
     };
 
     return Success(enrichedResult);
