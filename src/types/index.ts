/**
 * Core type definitions for the containerization assist system.
 * Provides Result type for error handling and tool system interfaces.
 */

// Export enhanced category types
export * from './categories';

// Export consolidated core types (includes Result type)
export * from './core';

// Export the new unified Tool interface
export * from './tool';

export type { ToolContext } from '../mcp/context';

<<<<<<< HEAD
/**
 * Topics for knowledge selection and AI context
 */
export const TOPICS = {
  ANALYZE_REPOSITORY: 'analyze_repository',
  DOCKERFILE_BASE: 'dockerfile_base',
  DOCKERFILE_DEPENDENCIES: 'dockerfile_dependencies',
  DOCKERFILE_BUILD: 'dockerfile_build',
  DOCKERFILE_RUNTIME: 'dockerfile_runtime',
  RESOLVE_BASE_IMAGES: 'resolve_base_images',
  CONVERT_ACA_TO_K8S: 'convert_aca_to_k8s',
  FIX_DOCKERFILE: 'fix_dockerfile',
  GENERATE_HELM_CHARTS: 'generate_helm_charts',
  GENERATE_ACA_MANIFESTS: 'generate_aca_manifests',
  GENERATE_K8S_MANIFESTS: 'generate_k8s_manifests',
  GENERATE_DOCKERFILE: 'generate_dockerfile',
} as const;

/**
 * Union type of all topic values
 */
export type Topic = (typeof TOPICS)[keyof typeof TOPICS];
/**
 * Tool definition for MCP server operations.
 */
export interface Tool {
  /** Unique tool identifier */
  name: ToolName;
  /** Human-readable tool description */
  description?: string;
  /** Zod raw shape for MCP server registration */
  schema?: ZodRawShape;
  /** Full Zod schema for validation */
  zodSchema?: z.ZodSchema;
  /**
   * Executes the tool with provided parameters.
   * @param params - Tool-specific parameters
   * @param logger - Logger instance for tool execution
   * @param context - Optional ToolContext for AI capabilities and progress reporting
   * @returns Promise resolving to Result with tool output or error
   */
  execute: (
    params: Record<string, unknown>,
    logger: Logger,
    context?: ToolContext,
  ) => Promise<Result<unknown>>;
}
=======
// Import Result for local use in this file
import type { Result } from './core';
>>>>>>> c6dfbb76

// ===== SESSION =====

/**
 * Represents the state of a tool execution session.
 */
export interface WorkflowState {
  /** Unique session identifier */
  sessionId: string;
  /** Currently executing tool */
  currentStep?: string;
  /** Overall progress (0-100) */
  progress?: number;
  /** Results from completed tools */
  results?: Record<string, unknown>;
  /** Additional metadata */
  metadata?: Record<string, unknown>;
  /** List of completed step names */
  completed_steps?: string[];
  /** Session creation timestamp */
  createdAt: Date;
  /** Last update timestamp */
  updatedAt: Date;
  /** Allow additional properties for extensibility */
  [key: string]: unknown;
}

// ===== AI SERVICE TYPES =====

export interface AIService {
  isAvailable(): boolean;
  generateResponse(prompt: string, context?: Record<string, unknown>): Promise<Result<string>>;
  analyzeCode(code: string, language: string): Promise<Result<unknown>>;
  enhanceDockerfile(
    dockerfile: string,
    requirements?: Record<string, unknown>,
  ): Promise<Result<string>>;
  validateParameters?(params: Record<string, unknown>): Promise<Result<unknown>>;
  analyzeResults?(results: unknown): Promise<Result<unknown>>;
}

// ===== AI MESSAGE TYPES =====

/**
 * Content block for AI messages (supports text and other types).
 */
export interface AIContent {
  type: 'text' | string;
  text?: string;
  [key: string]: unknown;
}

/**
 * Individual message in AI conversation.
 */
export interface AIMessage {
  role: 'system' | 'developer' | 'user' | 'assistant';
  content: AIContent[] | string;
}

/**
 * Collection of messages for AI conversation.
 */
export interface AIMessages {
  messages: AIMessage[];
}

/**
 * Output contract for structured AI responses.
 */
export interface OutputContract {
  name: string;
  schema?: unknown;
  description?: string;
}

/**
 * Parameters for building AI prompt messages.
 */
export interface BuildPromptParams {
  basePrompt: string;
  topic: Topic;
  tool: ToolName;
  environment: string;
  contract?: OutputContract;
  knowledgeBudget?: number;
}

/**
 * Envelope containing structured prompt with metadata.
 */
export interface PromptEnvelope {
  system?: string;
  developer?: string;
  user: string;
  metadata?: {
    tool: string;
    environment: string;
    topic: Topic;
    knowledgeCount?: number;
    policyCount?: number;
  };
}<|MERGE_RESOLUTION|>--- conflicted
+++ resolved
@@ -14,7 +14,6 @@
 
 export type { ToolContext } from '../mcp/context';
 
-<<<<<<< HEAD
 /**
  * Topics for knowledge selection and AI context
  */
@@ -37,35 +36,10 @@
  * Union type of all topic values
  */
 export type Topic = (typeof TOPICS)[keyof typeof TOPICS];
-/**
- * Tool definition for MCP server operations.
- */
-export interface Tool {
-  /** Unique tool identifier */
-  name: ToolName;
-  /** Human-readable tool description */
-  description?: string;
-  /** Zod raw shape for MCP server registration */
-  schema?: ZodRawShape;
-  /** Full Zod schema for validation */
-  zodSchema?: z.ZodSchema;
-  /**
-   * Executes the tool with provided parameters.
-   * @param params - Tool-specific parameters
-   * @param logger - Logger instance for tool execution
-   * @param context - Optional ToolContext for AI capabilities and progress reporting
-   * @returns Promise resolving to Result with tool output or error
-   */
-  execute: (
-    params: Record<string, unknown>,
-    logger: Logger,
-    context?: ToolContext,
-  ) => Promise<Result<unknown>>;
-}
-=======
+
+import { ToolName } from '@/tools';
 // Import Result for local use in this file
 import type { Result } from './core';
->>>>>>> c6dfbb76
 
 // ===== SESSION =====
 
