--- conflicted
+++ resolved
@@ -118,14 +118,10 @@
 
     // Reset all mocks
     jest.clearAllMocks();
-<<<<<<< HEAD
-
-=======
     
     // Setup createTimer to return the mockTimer
     (createTimer as jest.Mock).mockReturnValue(mockTimer);
     
->>>>>>> e8c523bf
     // Setup default session helper mocks
     mockGetSession.mockResolvedValue({
       ok: true,
@@ -205,27 +201,16 @@
               reason: 'More compatibility',
             },
           ],
-<<<<<<< HEAD
-          rationale:
-            'Selected node:18-alpine for javascript/react application based on production environment with medium security requirements',
-          securityConsiderations: [
-=======
           rationale: 'Selected node:18-alpine for javascript/react application based on production environment with medium security requirements',
           securityConsiderations: expect.arrayContaining([
->>>>>>> e8c523bf
             'Standard base image with regular security updates',
             'Recommend scanning with Trivy or Snyk before deployment',
           ]),
           performanceNotes: expect.arrayContaining([
             'Alpine images are smaller but may have compatibility issues with some packages',
-<<<<<<< HEAD
-          ],
+          ]),
           NextStep:
             'resolve_base_images tool execution completed successfully. Continue with calling generate_dockerfile tool.',
-=======
-          ]),
-          chainHint: 'Next: generate_dockerfile with recommended base image or update existing Dockerfile',
->>>>>>> e8c523bf
         });
       }
     }, 15000); // Increase timeout to 15 seconds
